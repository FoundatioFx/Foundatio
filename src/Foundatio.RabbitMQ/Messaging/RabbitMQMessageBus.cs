--- conflicted
+++ resolved
@@ -28,94 +28,36 @@
         /// <summary>
         /// Constructor for RabbitMqMessaging - Exchange type set as fanout exchange that uses the exchange name
         /// </summary>
-<<<<<<< HEAD
-        /// <param name="userName">username needed to create the connection with the broker</param>
-        /// <param name="password">password needed to create the connection with the broker</param>
-=======
         /// <param name="connectionString">The connection string. See https://www.rabbitmq.com/uri-spec.html for more information.</param>
-        /// <param name="queueName">Queue name</param>
+        /// <param name="queueName">Name of the queue established by the subscriber when they call QueueDeclare. Its not used by publisher.</param>
         /// <param name="routingKey">The routing key is an "address" that the exchange may use to decide how to route the message</param>
->>>>>>> 76494fd2
         /// <param name="exhangeName">Name of the direct exchange that delivers messages to queues based on a message routing key</param>
-        /// <param name="queueName">Name of the queue established by the subscriber when they call QueueDeclare. Its not used by publisher.</param>
+        /// <param name="durable"></param>
+        /// <param name="persistent">When set to true, RabbitMQ will persist message to disk</param>
+        /// <param name="exclusive"></param>
+        /// <param name="autoDelete"></param>
         /// <param name="queueArguments">queue arguments</param>
         /// <param name="defaultMessageTimeToLive">The value of the expiration field describes the TTL period in milliseconds</param>
         /// <param name="serializer">For data serialization</param>
         /// <param name="loggerFactory">logger</param>
-<<<<<<< HEAD
         /// <remarks>https://www.rabbitmq.com/dotnet-api-guide.html#connection-recovery</remarks>
-        public RabbitMQMessageBus(string userName, string password, string exhangeName, string queueName,
-            IDictionary<string, object> queueArguments = null, TimeSpan? defaultMessageTimeToLive = null,
-            ISerializer serializer = null, ILoggerFactory loggerFactory = null) : base(loggerFactory) {
-=======
-        /// <param name="persistent">When set to true, RabbitMQ will persist message to disk</param>
-        /// <param name="exclusive"></param>
         public RabbitMQMessageBus(string connectionString, string queueName, string routingKey, string exhangeName, bool durable = true, bool persistent = true, bool exclusive = false, bool autoDelete = false, IDictionary<string, object> queueArguments = null, TimeSpan? defaultMessageTimeToLive = null, ISerializer serializer = null, ILoggerFactory loggerFactory = null) : base(loggerFactory) {
->>>>>>> 76494fd2
             _serializer = serializer ?? new JsonNetSerializer();
             _exchangeName = exhangeName;
             _queueName = queueName;
             _queueArguments = queueArguments;
             if (defaultMessageTimeToLive.HasValue && defaultMessageTimeToLive.Value > TimeSpan.Zero)
                 _defaultMessageTimeToLive = defaultMessageTimeToLive.Value;
-<<<<<<< HEAD
             // initialize the connection factory. automatic recovery will allow the connections to be restored
             // in case the server is restarted or there has been any network failures
             // Topology ( queues, exchanges, bindings and consumers) recovery "TopologyRecoveryEnabled" is already enabled
             // by default so no need to initialize it. NetworkRecoveryInterval is also by default set to 5 seconds.
             // it can always be fine tuned if needed.
-            _factory = new ConnectionFactory
-            {
-                UserName = userName,
-                Password = password,
-                AutomaticRecoveryEnabled = true
-            };
+            _factory = new ConnectionFactory { Uri =  connectionString, AutomaticRecoveryEnabled = true };
             // initialize the publisher
             InitPublisher();
             // initialize the subscriber
             InitSubscriber();
-=======
-
-            // initialize connection factory
-            _factory = new ConnectionFactory { Uri =  connectionString };
-
-            // initialize publisher
-            _publisherClient = CreateConnection();
-            _publisherChannel = _publisherClient.CreateModel();
-            SetUpExchangeAndQueuesForRouting(_publisherChannel);
-            _logger.Trace("The unique channel number for the publisher is : {channelNumber}", _publisherChannel.ChannelNumber);
-
-            // initialize subscriber
-            _subscriberClient = CreateConnection();
-            _subscriberChannel = _subscriberClient.CreateModel();
-            SetUpExchangeAndQueuesForRouting(_subscriberChannel);
-            _logger.Trace("The unique channel number for the subscriber is : {channelNumber}", _subscriberChannel.ChannelNumber);
-        }
-
-        /// <summary>
-        /// The client sends a message to an exchange and attaches a routing key to it. 
-        /// The message is sent to all queues with the matching routing key. Each queue has a
-        /// receiver attached which will process the message. We’ll initiate a dedicated message
-        /// exchange and not use the default one. Note that a queue can be dedicated to one or more routing keys.
-        /// </summary>
-        /// <param name="model">channel</param>
-        private void SetUpExchangeAndQueuesForRouting(IModel model) {
-            // setup the message router - it requires the name of our exchange, exhange type and durability
-            // ( it will survive a server restart )
-            model.ExchangeDeclare(_exchangeName, ExchangeType.Direct, _durable);
-            // setup the queue where the messages will reside - it requires the queue name and durability.
-            model.QueueDeclare(_queueName, _durable, _exclusive, _autoDelete, _queueArguments);
-            // bind the queue with the exchange.
-            model.QueueBind(_queueName, _exchangeName, _routingKey);
-        }
-
-        /// <summary>
-        /// Connect to a broker - RabbitMQ
-        /// </summary>
-        /// <returns></returns>
-        private IConnection CreateConnection() {
-            return _factory.CreateConnection();
->>>>>>> 76494fd2
         }
 
         #region Public methods
