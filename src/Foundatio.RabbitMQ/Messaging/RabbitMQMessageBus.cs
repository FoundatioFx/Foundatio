--- conflicted
+++ resolved
@@ -111,12 +111,8 @@
         /// <typeparam name="T">Type of the subscriber who wants to be notified of the callback</typeparam>
         /// <param name="handler">callback handler</param>
         /// <param name="cancellationToken"></param>
-<<<<<<< HEAD
-        public override void Subscribe<T>(Func<T, CancellationToken, Task> handler, CancellationToken cancellationToken = default(CancellationToken)) {
+        public override Task SubscribeAsync<T>(Func<T, CancellationToken, Task> handler, CancellationToken cancellationToken = default(CancellationToken)) {
             CreateQueue(_subscriberChannel);
-=======
-        public override Task SubscribeAsync<T>(Func<T, CancellationToken, Task> handler, CancellationToken cancellationToken = default(CancellationToken)) {
->>>>>>> 5ce78c3b
             var consumer = new EventingBasicConsumer(_subscriberChannel);
             consumer.Received += OnMessageAsync;
             consumer.Shutdown += OnConsumerShutdown;
@@ -147,16 +143,9 @@
             _logger.Trace("OnMessage({messageId})", e.BasicProperties?.MessageId);
             MessageBusData message;
             try {
-<<<<<<< HEAD
-                messageType = Type.GetType(message.Type);
-            }
-            catch (Exception ex) {
-                _logger.Error(ex, "Error getting message body type: {0}", ex.Message);
-=======
                 message = await _serializer.DeserializeAsync<MessageBusData>(e.Body).AnyContext();
             } catch (Exception ex) {
                 _logger.Error(ex, "OnMessage({0}) Error while deserializing messsage: {1}", e.BasicProperties?.MessageId, ex.Message);
->>>>>>> 5ce78c3b
                 return;
             }
 
