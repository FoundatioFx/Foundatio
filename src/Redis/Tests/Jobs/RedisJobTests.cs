﻿#pragma warning disable CS4014 // Because this call is not awaited, execution of the current method continues before the call is completed

using System;
using System.Collections.Generic;
using System.Threading.Tasks;
using Exceptionless;
using Foundatio.Metrics;
using Foundatio.Queues;
using Foundatio.Tests.Jobs;
using Foundatio.Tests.Utility;
using Xunit;
using Xunit.Abstractions;
using Foundatio.Extensions;
<<<<<<< HEAD
=======
using Foundatio.Utility;
>>>>>>> 108104fe

namespace Foundatio.Redis.Tests.Jobs {
    public class RedisJobTests : CaptureTests {
        public RedisJobTests(CaptureFixture fixture, ITestOutputHelper output) : base(fixture, output) {}

        [Fact]
        public async Task CanRunQueueJob() {
            const int workItemCount = 10000;
            var metrics = new InMemoryMetricsClient();
            var queue = new RedisQueue<SampleQueueWorkItem>(SharedConnection.GetMuxer(), null, null, 0, TimeSpan.Zero);
            queue.AttachBehavior(new MetricsQueueBehavior<SampleQueueWorkItem>(metrics, "test"));

            metrics.StartDisplayingStats(TimeSpan.FromMilliseconds(100), _writer);
<<<<<<< HEAD
            Task.Run(() => {
                Parallel.For(0, workItemCount, i => {
                    queue.EnqueueAsync(new SampleQueueWorkItem {
                        Created = DateTime.Now,
                        Path = "somepath" + i
                    }).AnyContext().GetAwaiter().GetResult();
                });
=======
            var enqueueTask = Run.InParallel(workItemCount, async index => {
                await queue.EnqueueAsync(new SampleQueueWorkItem {
                    Created = DateTime.Now,
                    Path = "somepath" + index
                }).AnyContext();
>>>>>>> 108104fe
            });

            var job = new SampleQueueJob(queue, metrics);
            await job.RunUntilEmptyAsync().AnyContext();
<<<<<<< HEAD
=======
            await enqueueTask.AnyContext();

>>>>>>> 108104fe
            metrics.DisplayStats(_writer);

            Assert.Equal(0, (await queue.GetQueueStatsAsync().AnyContext()).Queued);
        }
<<<<<<< HEAD

        [Fact(Skip = "df")]
        public void CanRunMultipleQueueJobs() {
=======
        
        [Fact]
        public async Task CanRunMultipleQueueJobs() {
>>>>>>> 108104fe
            const int jobCount = 5;
            const int workItemCount = 1000;
            var metrics = new InMemoryMetricsClient();
            metrics.StartDisplayingStats(TimeSpan.FromSeconds(1), _writer);

            var queues = new List<RedisQueue<SampleQueueWorkItem>>();
            for (int i = 0; i < jobCount; i++) {
                var q = new RedisQueue<SampleQueueWorkItem>(SharedConnection.GetMuxer(), retries: 3, retryDelay: TimeSpan.FromSeconds(1));
                q.AttachBehavior(new MetricsQueueBehavior<SampleQueueWorkItem>(metrics, "test"));
                queues.Add(q);
            }

<<<<<<< HEAD
            Task.Run(() => {
                Parallel.For(0, workItemCount, i => {
                    var queue = queues[RandomData.GetInt(0, 4)];
                    queue.EnqueueAsync(new SampleQueueWorkItem {
                        Created = DateTime.Now,
                        Path = RandomData.GetString()
                    }).AnyContext().GetAwaiter().GetResult();
                });
            });

            Parallel.For(0, jobCount, index => {
                var queue = queues[index];
                var job = new SampleQueueJob(queue, metrics);
                job.RunUntilEmptyAsync().AnyContext().GetAwaiter().GetResult();
            });
=======
            var enqueueTask = Run.InParallel(workItemCount, async index => {
                var queue = queues[RandomData.GetInt(0, 4)];
                await queue.EnqueueAsync(new SampleQueueWorkItem {
                    Created = DateTime.Now,
                    Path = RandomData.GetString()
                }).AnyContext();
            });

            await Run.InParallel(jobCount, async index => {
                var queue = queues[index - 1];
                var job = new SampleQueueJob(queue, metrics);
                await job.RunUntilEmptyAsync().AnyContext();
            }).AnyContext();
>>>>>>> 108104fe

            await enqueueTask.AnyContext();
            metrics.DisplayStats(_writer);
        }
    }
<<<<<<< HEAD
}

#pragma warning restore CS4014 // Because this call is not awaited, execution of the current method continues before the call is completed
=======
}
>>>>>>> 108104fe
<|MERGE_RESOLUTION|>--- conflicted
+++ resolved
@@ -1,122 +1,74 @@
-﻿#pragma warning disable CS4014 // Because this call is not awaited, execution of the current method continues before the call is completed
-
-using System;
-using System.Collections.Generic;
-using System.Threading.Tasks;
-using Exceptionless;
-using Foundatio.Metrics;
-using Foundatio.Queues;
-using Foundatio.Tests.Jobs;
-using Foundatio.Tests.Utility;
-using Xunit;
-using Xunit.Abstractions;
-using Foundatio.Extensions;
-<<<<<<< HEAD
-=======
-using Foundatio.Utility;
->>>>>>> 108104fe
-
-namespace Foundatio.Redis.Tests.Jobs {
-    public class RedisJobTests : CaptureTests {
-        public RedisJobTests(CaptureFixture fixture, ITestOutputHelper output) : base(fixture, output) {}
-
-        [Fact]
-        public async Task CanRunQueueJob() {
-            const int workItemCount = 10000;
-            var metrics = new InMemoryMetricsClient();
-            var queue = new RedisQueue<SampleQueueWorkItem>(SharedConnection.GetMuxer(), null, null, 0, TimeSpan.Zero);
-            queue.AttachBehavior(new MetricsQueueBehavior<SampleQueueWorkItem>(metrics, "test"));
-
-            metrics.StartDisplayingStats(TimeSpan.FromMilliseconds(100), _writer);
-<<<<<<< HEAD
-            Task.Run(() => {
-                Parallel.For(0, workItemCount, i => {
-                    queue.EnqueueAsync(new SampleQueueWorkItem {
-                        Created = DateTime.Now,
-                        Path = "somepath" + i
-                    }).AnyContext().GetAwaiter().GetResult();
-                });
-=======
-            var enqueueTask = Run.InParallel(workItemCount, async index => {
-                await queue.EnqueueAsync(new SampleQueueWorkItem {
-                    Created = DateTime.Now,
-                    Path = "somepath" + index
-                }).AnyContext();
->>>>>>> 108104fe
-            });
-
-            var job = new SampleQueueJob(queue, metrics);
-            await job.RunUntilEmptyAsync().AnyContext();
-<<<<<<< HEAD
-=======
-            await enqueueTask.AnyContext();
-
->>>>>>> 108104fe
-            metrics.DisplayStats(_writer);
-
-            Assert.Equal(0, (await queue.GetQueueStatsAsync().AnyContext()).Queued);
-        }
-<<<<<<< HEAD
-
-        [Fact(Skip = "df")]
-        public void CanRunMultipleQueueJobs() {
-=======
-        
-        [Fact]
-        public async Task CanRunMultipleQueueJobs() {
->>>>>>> 108104fe
-            const int jobCount = 5;
-            const int workItemCount = 1000;
-            var metrics = new InMemoryMetricsClient();
-            metrics.StartDisplayingStats(TimeSpan.FromSeconds(1), _writer);
-
-            var queues = new List<RedisQueue<SampleQueueWorkItem>>();
-            for (int i = 0; i < jobCount; i++) {
-                var q = new RedisQueue<SampleQueueWorkItem>(SharedConnection.GetMuxer(), retries: 3, retryDelay: TimeSpan.FromSeconds(1));
-                q.AttachBehavior(new MetricsQueueBehavior<SampleQueueWorkItem>(metrics, "test"));
-                queues.Add(q);
-            }
-
-<<<<<<< HEAD
-            Task.Run(() => {
-                Parallel.For(0, workItemCount, i => {
-                    var queue = queues[RandomData.GetInt(0, 4)];
-                    queue.EnqueueAsync(new SampleQueueWorkItem {
-                        Created = DateTime.Now,
-                        Path = RandomData.GetString()
-                    }).AnyContext().GetAwaiter().GetResult();
-                });
-            });
-
-            Parallel.For(0, jobCount, index => {
-                var queue = queues[index];
-                var job = new SampleQueueJob(queue, metrics);
-                job.RunUntilEmptyAsync().AnyContext().GetAwaiter().GetResult();
-            });
-=======
-            var enqueueTask = Run.InParallel(workItemCount, async index => {
-                var queue = queues[RandomData.GetInt(0, 4)];
-                await queue.EnqueueAsync(new SampleQueueWorkItem {
-                    Created = DateTime.Now,
-                    Path = RandomData.GetString()
-                }).AnyContext();
-            });
-
-            await Run.InParallel(jobCount, async index => {
-                var queue = queues[index - 1];
-                var job = new SampleQueueJob(queue, metrics);
-                await job.RunUntilEmptyAsync().AnyContext();
-            }).AnyContext();
->>>>>>> 108104fe
-
-            await enqueueTask.AnyContext();
-            metrics.DisplayStats(_writer);
-        }
-    }
-<<<<<<< HEAD
-}
-
-#pragma warning restore CS4014 // Because this call is not awaited, execution of the current method continues before the call is completed
-=======
-}
->>>>>>> 108104fe
+﻿using System;
+using System.Collections.Generic;
+using System.Threading.Tasks;
+using Exceptionless;
+using Foundatio.Metrics;
+using Foundatio.Queues;
+using Foundatio.Tests.Jobs;
+using Foundatio.Tests.Utility;
+using Xunit;
+using Xunit.Abstractions;
+using Foundatio.Extensions;
+using Foundatio.Utility;
+
+namespace Foundatio.Redis.Tests.Jobs {
+    public class RedisJobTests : CaptureTests {
+        public RedisJobTests(CaptureFixture fixture, ITestOutputHelper output) : base(fixture, output) {}
+
+        [Fact]
+        public async Task CanRunQueueJob() {
+            const int workItemCount = 10000;
+            var metrics = new InMemoryMetricsClient();
+            var queue = new RedisQueue<SampleQueueWorkItem>(SharedConnection.GetMuxer(), null, null, 0, TimeSpan.Zero);
+            queue.AttachBehavior(new MetricsQueueBehavior<SampleQueueWorkItem>(metrics, "test"));
+
+            metrics.StartDisplayingStats(TimeSpan.FromMilliseconds(100), _writer);
+            var enqueueTask = Run.InParallel(workItemCount, async index => {
+                await queue.EnqueueAsync(new SampleQueueWorkItem {
+                    Created = DateTime.Now,
+                    Path = "somepath" + index
+                }).AnyContext();
+            });
+
+            var job = new SampleQueueJob(queue, metrics);
+            await job.RunUntilEmptyAsync().AnyContext();
+            await enqueueTask.AnyContext();
+
+            metrics.DisplayStats(_writer);
+
+            Assert.Equal(0, (await queue.GetQueueStatsAsync().AnyContext()).Queued);
+        }
+        
+        [Fact]
+        public async Task CanRunMultipleQueueJobs() {
+            const int jobCount = 5;
+            const int workItemCount = 1000;
+            var metrics = new InMemoryMetricsClient();
+            metrics.StartDisplayingStats(TimeSpan.FromSeconds(1), _writer);
+
+            var queues = new List<RedisQueue<SampleQueueWorkItem>>();
+            for (int i = 0; i < jobCount; i++) {
+                var q = new RedisQueue<SampleQueueWorkItem>(SharedConnection.GetMuxer(), retries: 3, retryDelay: TimeSpan.FromSeconds(1));
+                q.AttachBehavior(new MetricsQueueBehavior<SampleQueueWorkItem>(metrics, "test"));
+                queues.Add(q);
+            }
+
+            var enqueueTask = Run.InParallel(workItemCount, async index => {
+                var queue = queues[RandomData.GetInt(0, 4)];
+                await queue.EnqueueAsync(new SampleQueueWorkItem {
+                    Created = DateTime.Now,
+                    Path = RandomData.GetString()
+                }).AnyContext();
+            });
+
+            await Run.InParallel(jobCount, async index => {
+                var queue = queues[index - 1];
+                var job = new SampleQueueJob(queue, metrics);
+                await job.RunUntilEmptyAsync().AnyContext();
+            }).AnyContext();
+
+            await enqueueTask.AnyContext();
+            metrics.DisplayStats(_writer);
+        }
+    }
+}