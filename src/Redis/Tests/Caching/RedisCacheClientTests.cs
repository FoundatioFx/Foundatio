--- conflicted
+++ resolved
@@ -53,78 +53,6 @@
         }
 
         [Fact]
-<<<<<<< HEAD
-        public async Task MeasureThroughput() {
-            var cacheClient = GetCacheClient();
-            if (cacheClient == null)
-                return;
-
-            await cacheClient.RemoveAllAsync().AnyContext();
-
-            const int itemCount = 10000;
-            var metrics = new InMemoryMetricsClient();
-            for (int i = 0; i < itemCount; i++) {
-                await cacheClient.SetAsync("test", 13422).AnyContext();
-                await cacheClient.SetAsync("flag", true).AnyContext();
-                Assert.Equal(13422, await cacheClient.GetAsync<int>("test").AnyContext());
-                Assert.Null(await cacheClient.GetAsync<int?>("test2").AnyContext());
-                Assert.True(await cacheClient.GetAsync<bool>("flag").AnyContext());
-                await metrics.CounterAsync("work").AnyContext();
-            }
-            metrics.DisplayStats(_writer);
-        }
-
-        [Fact]
-        public async Task MeasureSerializerSimpleThroughput() {
-            var cacheClient = GetCacheClient();
-            if (cacheClient == null)
-                return;
-
-            await cacheClient.RemoveAllAsync().AnyContext();
-
-            const int itemCount = 10000;
-            var metrics = new InMemoryMetricsClient();
-            for (int i = 0; i < itemCount; i++) {
-                await cacheClient.SetAsync("test", new SimpleModel {
-                    Data1 = "Hello",
-                    Data2 = 12
-                }).AnyContext();
-                var model = await cacheClient.GetAsync<SimpleModel>("test").AnyContext();
-                Assert.NotNull(model);
-                Assert.Equal("Hello", model.Data1);
-                Assert.Equal(12, model.Data2);
-                await metrics.CounterAsync("work").AnyContext();
-            }
-            metrics.DisplayStats();
-        }
-
-        [Fact]
-        public async Task MeasureSerializerComplexThroughput() {
-            var cacheClient = GetCacheClient();
-            if (cacheClient == null)
-                return;
-
-            await cacheClient.RemoveAllAsync().AnyContext();
-
-            const int itemCount = 10000;
-            var metrics = new InMemoryMetricsClient();
-            for (int i = 0; i < itemCount; i++) {
-                await cacheClient.SetAsync("test", new ComplexModel {
-                    Data1 = "Hello",
-                    Data2 = 12,
-                    Data3 = true,
-                    Simple = new SimpleModel { Data1 = "hi", Data2 = 13 },
-                    Simples = new List<SimpleModel> { new SimpleModel { Data1 = "hey", Data2 = 45 }, new SimpleModel { Data1 = "next", Data2 = 3423 } },
-                    DictionarySimples = new Dictionary<string, SimpleModel> { { "sdf", new SimpleModel { Data1 = "Sachin" } } }
-                }).AnyContext();
-                var model = await cacheClient.GetAsync<SimpleModel>("test").AnyContext();
-                Assert.NotNull(model);
-                Assert.Equal("Hello", model.Data1);
-                Assert.Equal(12, model.Data2);
-                await metrics.CounterAsync("work").AnyContext();
-            }
-            metrics.DisplayStats();
-=======
         public override void MeasureThroughput() {
             base.MeasureThroughput();
         }
@@ -137,7 +65,6 @@
         [Fact]
         public override void MeasureSerializerComplexThroughput() {
             base.MeasureSerializerComplexThroughput();
->>>>>>> 04e9fbd3
         }
     }
 }