﻿using System;
using System.Collections.Generic;
using System.Diagnostics;
using System.Linq;
using System.Threading;
using System.Threading.Tasks;
using Foundatio.Caching;
using Foundatio.Extensions;
using Foundatio.Lock;
using Foundatio.Serializer;
using Nito.AsyncEx;
using Foundatio.Logging;
using StackExchange.Redis;
#pragma warning disable 4014

namespace Foundatio.Queues {
    public class RedisQueue<T> : QueueBase<T> where T : class {
        private readonly string _queueName;
        protected readonly IDatabase _db;
        protected ISubscriber _subscriber;
        protected readonly RedisCacheClient _cache;
        private long _enqueuedCount;
        private long _dequeuedCount;
        private long _completedCount;
        private long _abandonedCount;
        private long _workerErrorCount;
        private long _workItemTimeoutCount;
        private readonly TimeSpan _payloadTtl;
        private readonly TimeSpan _workItemTimeout = TimeSpan.FromMinutes(10);
        private readonly TimeSpan _retryDelay = TimeSpan.FromMinutes(1);
        private readonly int[] _retryMultipliers = { 1, 3, 5, 10 };
        private readonly int _retries = 2;
        private readonly TimeSpan _deadLetterTtl = TimeSpan.FromDays(1);
        private readonly int _deadLetterMaxItems;
        private readonly CancellationTokenSource _queueDisposedCancellationTokenSource;
        private readonly AsyncMonitor _monitor = new AsyncMonitor();
        protected readonly ILockProvider _maintenanceLockProvider;
        protected readonly bool _runMaintenanceTasks;
        protected Task _maintenanceTask;
        protected readonly AsyncLock _lock = new AsyncLock();
        private bool _isSubscribed;

        public RedisQueue(ConnectionMultiplexer connection, ISerializer serializer = null, string queueName = null, int retries = 2, TimeSpan? retryDelay = null, int[] retryMultipliers = null,
            TimeSpan? workItemTimeout = null, TimeSpan? deadLetterTimeToLive = null, int deadLetterMaxItems = 100, bool runMaintenanceTasks = true, IEnumerable<IQueueBehavior<T>> behaviors = null)
            : base(serializer, behaviors) {
            _db = connection.GetDatabase();
            _cache = new RedisCacheClient(connection, _serializer);
            _queueName = queueName ?? typeof(T).Name;
            _queueName = _queueName.RemoveWhiteSpace().Replace(':', '-');
            QueueListName = "q:" + _queueName + ":in";
            WorkListName = "q:" + _queueName + ":work";
            WaitListName = "q:" + _queueName + ":wait";
            DeadListName = "q:" + _queueName + ":dead";
            // TODO: Make queue settings immutable and stored in redis so that multiple clients can't have different settings.
            _retries = retries;
            if (retryDelay.HasValue)
                _retryDelay = retryDelay.Value;
            if (retryMultipliers != null)
                _retryMultipliers = retryMultipliers;
            if (workItemTimeout.HasValue)
                _workItemTimeout = workItemTimeout.Value;
            if (deadLetterTimeToLive.HasValue)
                _deadLetterTtl = deadLetterTimeToLive.Value;
            _deadLetterMaxItems = deadLetterMaxItems;

            _payloadTtl = GetPayloadTtl();

            _queueDisposedCancellationTokenSource = new CancellationTokenSource();
            _subscriber = connection.GetSubscriber();

            _runMaintenanceTasks = runMaintenanceTasks;
            // min is 1 second, max is 1 minute
            TimeSpan interval = _workItemTimeout > TimeSpan.FromSeconds(1) ? _workItemTimeout.Min(TimeSpan.FromMinutes(1)) : TimeSpan.FromSeconds(1);
            _maintenanceLockProvider = new ThrottlingLockProvider(_cache, 1, interval);

            Logger.Trace().Message("Queue {0} created. Retries: {1} Retry Delay: {2}", QueueId, _retries, _retryDelay.ToString()).Write();
        }

        private async Task EnsureMaintenanceRunningAsync() {
            if (!_runMaintenanceTasks || _maintenanceTask != null)
                return;

            using (await  _lock.LockAsync()) {
                if (_maintenanceTask != null)
                    return;
#if DEBUG
                Logger.Trace().Message($"Starting maintenance for {_queueName}.").Write();
#endif
                _maintenanceTask = Task.Run(() => DoMaintenanceWorkLoop(_queueDisposedCancellationTokenSource.Token));
            }
        }

        private async Task EnsureTopicSubscriptionAsync() {
            if (_isSubscribed)
                return;

            using (await _lock.LockAsync()) {
                if (_isSubscribed)
                    return;

                _isSubscribed = true;
                Logger.Trace().Message($"Subscribing to enqueue messages for {_queueName}.").Write();
                await _subscriber.SubscribeAsync(GetTopicName(), async (channel, value) => await OnTopicMessage(channel, value).AnyContext()).AnyContext();
            }
        }

        public override async Task<QueueStats> GetQueueStatsAsync() {
            return new QueueStats {
                Queued = await _db.ListLengthAsync(QueueListName).AnyContext(),
                Working = await _db.ListLengthAsync(WorkListName).AnyContext(),
                Deadletter = await _db.ListLengthAsync(DeadListName).AnyContext(),
                Enqueued = _enqueuedCount,
                Dequeued = _dequeuedCount,
                Completed = _completedCount,
                Abandoned = _abandonedCount,
                Errors = _workerErrorCount,
                Timeouts = _workItemTimeoutCount
            };
        }

        private string QueueListName { get; set; }
        private string WorkListName { get; set; }
        private string WaitListName { get; set; }
        private string DeadListName { get; set; }

        private string GetPayloadKey(string id) {
            return String.Concat("q:", _queueName, ":", id);
        }

        private TimeSpan GetPayloadTtl() {
            var ttl = TimeSpan.Zero;
            for (int attempt = 1; attempt <= _retries + 1; attempt++)
                ttl = ttl.Add(GetRetryDelay(attempt));

            // minimum of 7 days for payload
            return TimeSpan.FromMilliseconds(Math.Max(ttl.TotalMilliseconds * 1.5, TimeSpan.FromDays(7).TotalMilliseconds));
        }

        private string GetAttemptsKey(string id) {
            return String.Concat("q:", _queueName, ":", id, ":attempts");
        }

        private TimeSpan GetAttemptsTtl() {
            return _payloadTtl;
        }

        private string GetEnqueuedTimeKey(string id) {
            return String.Concat("q:", _queueName, ":", id, ":enqueued");
        }

        private string GetDequeuedTimeKey(string id) {
            return String.Concat("q:", _queueName, ":", id, ":dequeued");
        }

        private TimeSpan GetDequeuedTimeTtl() {
            return TimeSpan.FromMilliseconds(Math.Max(_workItemTimeout.TotalMilliseconds * 1.5, TimeSpan.FromHours(1).TotalMilliseconds));
        }

        private string GetWaitTimeKey(string id) {
            return String.Concat("q:", _queueName, ":", id, ":wait");
        }

        private TimeSpan GetWaitTimeTtl() {
            return _payloadTtl;
        }

        private string GetTopicName() {
            return String.Concat("q:", _queueName, ":in");
        }

        public override async Task<string> EnqueueAsync(T data) {
            string id = Guid.NewGuid().ToString("N");
#if DEBUG
            Logger.Debug().Message($"Queue {_queueName} enqueue item: {id}").Write();
#endif
            if (!await OnEnqueuingAsync(data).AnyContext()) {
#if DEBUG
                Logger.Trace().Message($"Aborting enqueue item: {id}").Write();
#endif
                return null;
            }

            bool success = await _cache.AddAsync(GetPayloadKey(id), data, _payloadTtl).AnyContext();
            if (!success)
                throw new InvalidOperationException("Attempt to set payload failed.");

            await _db.ListLeftPushAsync(QueueListName, id).AnyContext();
            await _cache.SetAsync(GetEnqueuedTimeKey(id), DateTime.UtcNow.Ticks, _payloadTtl).AnyContext();

            // This should pulse the monitor.
            await _subscriber.PublishAsync(GetTopicName(), id).AnyContext();

            Interlocked.Increment(ref _enqueuedCount);
            await OnEnqueuedAsync(data, id).AnyContext();
#if DEBUG
            Logger.Trace().Message($"Enqueue done").Write();
#endif
            return id;
        }

        public override void StartWorking(Func<QueueEntry<T>, CancellationToken, Task> handler, bool autoComplete = false, CancellationToken cancellationToken = default(CancellationToken)) {
            if (handler == null)
                throw new ArgumentNullException(nameof(handler));

            var linkedCancellationToken = CancellationTokenSource.CreateLinkedTokenSource(_queueDisposedCancellationTokenSource.Token, cancellationToken).Token;

            Task.Run(async () => {
#if DEBUG
                Logger.Trace().Message($"WorkerLoop Start {_queueName}").Write();
#endif
                while (!linkedCancellationToken.IsCancellationRequested) {
#if DEBUG
                    Logger.Trace().Message($"WorkerLoop Pass {_queueName}").Write();
#endif
                    QueueEntry<T> queueEntry = null;
                    try {
                        queueEntry = await DequeueAsync(cancellationToken: cancellationToken).AnyContext();
                    } catch (TimeoutException) { }

                    if (linkedCancellationToken.IsCancellationRequested || queueEntry == null)
                        continue;

                    try {
                        await handler(queueEntry, linkedCancellationToken).AnyContext();
                        if (autoComplete)
                            await queueEntry.CompleteAsync().AnyContext();
                    } catch (Exception ex) {
                        Logger.Error().Exception(ex).Message("Worker error: {0}", ex.Message).Write();
                        await queueEntry.AbandonAsync().AnyContext();
                        Interlocked.Increment(ref _workerErrorCount);
                    }
                }
#if DEBUG
                Logger.Trace().Message("Worker exiting: {0} Cancel Requested: {1}", _queueName, linkedCancellationToken.IsCancellationRequested).Write();
#endif
            }, linkedCancellationToken);
        }

        public override async Task<QueueEntry<T>> DequeueAsync(CancellationToken cancellationToken = default(CancellationToken)) {
#if DEBUG
            Logger.Trace().Message($"Queue {_queueName} dequeuing item...").Write();
#endif
            await EnsureMaintenanceRunningAsync().AnyContext();
            await EnsureTopicSubscriptionAsync().AnyContext();
            var linkedCancellationToken = CancellationTokenSource.CreateLinkedTokenSource(_queueDisposedCancellationTokenSource.Token, cancellationToken).Token;

            RedisValue value = await _db.ListRightPopLeftPushAsync(QueueListName, WorkListName).AnyContext();
            if (linkedCancellationToken.IsCancellationRequested && value.IsNullOrEmpty)
                return null;
#if DEBUG
            Logger.Trace().Message("Initial list value: {0}", (value.IsNullOrEmpty ? "<null>" : value.ToString())).Write();
#endif
            while (value.IsNullOrEmpty && !linkedCancellationToken.IsCancellationRequested) {
#if DEBUG
                Logger.Trace().Message("Waiting to dequeue item...").Write();
                var sw = Stopwatch.StartNew();
#endif
                try {
                    using (await _monitor.EnterAsync(cancellationToken))
                        await _monitor.WaitAsync(cancellationToken).AnyContext();
                } catch (TaskCanceledException) { }
#if DEBUG
                sw.Stop();
                Logger.Trace().Message("Waited for dequeue: {0}", sw.Elapsed.ToString()).Write();
#endif
                value = await _db.ListRightPopLeftPushAsync(QueueListName, WorkListName).AnyContext();
#if DEBUG
                Logger.Trace().Message("List value: {0}", (value.IsNullOrEmpty ? "<null>" : value.ToString())).Write();
#endif
            }

            if (value.IsNullOrEmpty)
                return null;

            await _cache.SetAsync(GetDequeuedTimeKey(value), DateTime.UtcNow.Ticks, GetDequeuedTimeTtl()).AnyContext();

            try {
                var payload = await _cache.GetAsync<T>(GetPayloadKey(value)).AnyContext();
                if (payload == null) {
                    Logger.Error().Message("Error getting queue payload: {0}", value).Write();
                    await _db.ListRemoveAsync(WorkListName, value).AnyContext();
                    return null;
                }

                var enqueuedTimeTicks = await _cache.GetAsync<long>(GetEnqueuedTimeKey(value), 0).AnyContext();
                var attemptsValue = await _cache.GetAsync<int>(GetAttemptsKey(value), -1).AnyContext();
                var entry = new QueueEntry<T>(value, payload.Value, this, new DateTime(enqueuedTimeTicks, DateTimeKind.Utc), attemptsValue);
                Interlocked.Increment(ref _dequeuedCount);
                await OnDequeuedAsync(entry).AnyContext();
#if DEBUG
                Logger.Debug().Message("Dequeued item: {0}", value).Write();
#endif
                return entry;
            } catch (Exception ex) {
                Logger.Error().Exception(ex).Message("Error getting queue payload: {0}", value).Write();
                throw;
            }
        }

        public override async Task CompleteAsync(string id) {
#if DEBUG
            Logger.Debug().Message("Queue {0} complete item: {1}", _queueName, id).Write();
#endif
            var tasks = new List<Task>();
            var batch = _db.CreateBatch();
            tasks.Add(batch.ListRemoveAsync(WorkListName, id));
            tasks.Add(batch.KeyDeleteAsync(GetPayloadKey(id)));
            tasks.Add(batch.KeyDeleteAsync(GetAttemptsKey(id)));
            tasks.Add(batch.KeyDeleteAsync(GetEnqueuedTimeKey(id)));
            tasks.Add(batch.KeyDeleteAsync(GetDequeuedTimeKey(id)));
            tasks.Add(batch.KeyDeleteAsync(GetWaitTimeKey(id)));
            batch.Execute();

            await Task.WhenAll(tasks.ToArray()).AnyContext();

            Interlocked.Increment(ref _completedCount);
            await OnCompletedAsync(id).AnyContext();
#if DEBUG
            Logger.Trace().Message("Complete done: {0}", id).Write();
#endif
        }

        public override async Task AbandonAsync(string id) {
#if DEBUG
            Logger.Debug().Message($"Queue {_queueName}:{QueueId} abandon item: {id}").Write();
#endif
            var attemptsCachedValue = await _cache.GetAsync<int>(GetAttemptsKey(id)).AnyContext();
            int attempts = 1;
            if (attemptsCachedValue.HasValue)
                attempts = attemptsCachedValue.Value + 1;
            
            var retryDelay = GetRetryDelay(attempts);
#if DEBUG
            Logger.Trace().Message($"Item: {id} Retry attempts: {attempts} delay: {retryDelay} allowed: {_retries}").Write();
#endif
            if (attempts > _retries) {
#if DEBUG
                Logger.Trace().Message($"Exceeded retry limit moving to deadletter: {id}").Write();
#endif
                var tx = _db.CreateTransaction();
                tx.ListRemoveAsync(WorkListName, id);
                tx.ListLeftPushAsync(DeadListName, id);
                tx.KeyExpireAsync(GetPayloadKey(id), _deadLetterTtl);
                var success = await tx.ExecuteAsync().AnyContext();
                if (!success)
                    throw new Exception($"Unable to move item to wait list: {id}");

                await _cache.IncrementAsync(GetAttemptsKey(id), 1, GetAttemptsTtl()).AnyContext();
            } else if (retryDelay > TimeSpan.Zero) {
#if DEBUG
                Logger.Trace().Message($"Adding item to wait list for future retry: {id}").Write();
#endif
                await _cache.SetAsync(GetWaitTimeKey(id), DateTime.UtcNow.Add(retryDelay).Ticks, GetWaitTimeTtl()).AnyContext();
                await _cache.IncrementAsync(GetAttemptsKey(id), 1, GetAttemptsTtl()).AnyContext();

                var tx = _db.CreateTransaction();
                tx.ListRemoveAsync(WorkListName, id);
                tx.ListLeftPushAsync(WaitListName, id);
                var success = await tx.ExecuteAsync().AnyContext();
                if (!success)
                    throw new Exception($"Unable to move item to wait list: {id}");
            } else {
#if DEBUG
                Logger.Trace().Message($"Adding item back to queue for retry: {id}").Write();
#endif
                await _cache.IncrementAsync(GetAttemptsKey(id), 1, GetAttemptsTtl()).AnyContext();

                var tx = _db.CreateTransaction();
                tx.ListRemoveAsync(WorkListName, id);
                tx.ListLeftPushAsync(QueueListName, id);
                var success = await tx.ExecuteAsync().AnyContext();
                if (!success)
                    throw new Exception($"Unable to move item to queue list: {id}");
                
                // This should pulse the monitor.
                await _subscriber.PublishAsync(GetTopicName(), id).AnyContext();
            }

            Interlocked.Increment(ref _abandonedCount);
            await OnAbandonedAsync(id).AnyContext();
#if DEBUG
            Logger.Trace().Message($"Abandon complete: {id}").Write();
#endif
        }

        private TimeSpan GetRetryDelay(int attempts) {
            if (_retryDelay <= TimeSpan.Zero)
                return TimeSpan.Zero;

            int maxMultiplier = _retryMultipliers.Length > 0 ? _retryMultipliers.Last() : 1;
            int multiplier = attempts <= _retryMultipliers.Length ? _retryMultipliers[attempts - 1] : maxMultiplier;
            return TimeSpan.FromMilliseconds(_retryDelay.TotalMilliseconds * multiplier);
        }

        public override Task<IEnumerable<T>> GetDeadletterItemsAsync(CancellationToken cancellationToken = default(CancellationToken)) {
            throw new NotImplementedException();
        }

        public override async Task DeleteQueueAsync() {
            Logger.Trace().Message("Deleting queue: {0}", _queueName).Write();
            await DeleteListAsync(QueueListName).AnyContext();
            await DeleteListAsync(WorkListName).AnyContext();
            await DeleteListAsync(WaitListName).AnyContext();
            await DeleteListAsync(DeadListName).AnyContext();
            _enqueuedCount = 0;
            _dequeuedCount = 0;
            _completedCount = 0;
            _abandonedCount = 0;
            _workerErrorCount = 0;
        }

        private async Task DeleteListAsync(string name) {
            var itemIds = await _db.ListRangeAsync(name).AnyContext();
            foreach (var id in itemIds) {
                var tasks = new List<Task>();
                var batch = _db.CreateBatch();
                tasks.Add(batch.KeyDeleteAsync(GetPayloadKey(id)));
                tasks.Add(batch.KeyDeleteAsync(GetAttemptsKey(id)));
                tasks.Add(batch.KeyDeleteAsync(GetEnqueuedTimeKey(id)));
                tasks.Add(batch.KeyDeleteAsync(GetDequeuedTimeKey(id)));
                tasks.Add(batch.KeyDeleteAsync(GetWaitTimeKey(id)));

                batch.Execute();
                await Task.WhenAll(tasks.ToArray()).AnyContext();
            }

            await _db.KeyDeleteAsync(name).AnyContext();
        }

        private async Task TrimDeadletterItemsAsync(int maxItems) {
            var itemIds = (await _db.ListRangeAsync(DeadListName).AnyContext()).Skip(maxItems);
            foreach (var id in itemIds) {
                var tasks = new List<Task>();
                var batch = _db.CreateBatch();
                tasks.Add(batch.KeyDeleteAsync(GetPayloadKey(id)));
                tasks.Add(batch.KeyDeleteAsync(GetAttemptsKey(id)));
                tasks.Add(batch.KeyDeleteAsync(GetEnqueuedTimeKey(id)));
                tasks.Add(batch.KeyDeleteAsync(GetDequeuedTimeKey(id)));
                tasks.Add(batch.KeyDeleteAsync(GetWaitTimeKey(id)));
                tasks.Add(batch.ListRemoveAsync(QueueListName, id));
                tasks.Add(batch.ListRemoveAsync(WorkListName, id));
                tasks.Add(batch.ListRemoveAsync(WaitListName, id));
                tasks.Add(batch.ListRemoveAsync(DeadListName, id));

                batch.Execute();
                await Task.WhenAll(tasks.ToArray()).AnyContext();
            }
        }

        private async Task OnTopicMessage(RedisChannel redisChannel, RedisValue redisValue) {
#if DEBUG
            Logger.Trace().Message("Queue OnMessage {0}: {1}", _queueName, redisValue).Write();
#endif
            using (await _monitor.EnterAsync())
                _monitor.Pulse();
        }

        internal async Task DoMaintenanceWorkAsync() {
#if DEBUG
            Logger.Trace().Message("DoMaintenance: Name={0} Id={1}", _queueName, QueueId).Write();
#endif
            try {
                var workIds = await _db.ListRangeAsync(WorkListName).AnyContext();
                foreach (var workId in workIds) {
                    var dequeuedTimeTicks = await _cache.GetAsync<long>(GetDequeuedTimeKey(workId)).AnyContext();

                    // dequeue time should be set, use current time
                    if (!dequeuedTimeTicks.HasValue) {
                        await _cache.SetAsync(GetDequeuedTimeKey(workId), DateTime.UtcNow.Ticks, GetDequeuedTimeTtl()).AnyContext();
                        continue;
                    }

                    var dequeuedTime = new DateTime(dequeuedTimeTicks.Value);
#if DEBUG
                    Logger.Trace().Message("Dequeue time {0}", dequeuedTime).Write();
#endif
                    if (DateTime.UtcNow.Subtract(dequeuedTime) <= _workItemTimeout)
                        continue;
#if DEBUG
                    Logger.Trace().Message("Auto abandon item {0}", workId).Write();
#endif
                    await AbandonAsync(workId).AnyContext();
                    Interlocked.Increment(ref _workItemTimeoutCount);
                }
            } catch (Exception ex) {
                Logger.Error().Exception(ex).Message("Error checking for work item timeouts: {0}", ex.Message).Write();
            }

            try {
                var waitIds = await _db.ListRangeAsync(WaitListName).AnyContext();
                foreach (var waitId in waitIds) {
                    var waitTimeTicks = await _cache.GetAsync<long>(GetWaitTimeKey(waitId)).AnyContext();
#if DEBUG
                    Logger.Trace().Message("Wait time: {0}", waitTimeTicks).Write();
#endif
                    if (waitTimeTicks.HasValue && waitTimeTicks.Value > DateTime.UtcNow.Ticks)
                        continue;
#if DEBUG
                    Logger.Trace().Message("Getting retry lock").Write();
                    Logger.Trace().Message("Adding item back to queue for retry: {0}", waitId).Write();
#endif
                    var tx = _db.CreateTransaction();
                    tx.ListRemoveAsync(WaitListName, waitId);
                    tx.ListLeftPushAsync(QueueListName, waitId);
                    var success = await tx.ExecuteAsync().AnyContext();
                    if (!success)
                        throw new Exception("Unable to move item to queue list.");

                    await _db.KeyDeleteAsync(GetWaitTimeKey(waitId)).AnyContext();
                    await _subscriber.PublishAsync(GetTopicName(), waitId).AnyContext();
                }
            } catch (Exception ex) {
                Logger.Error().Exception(ex).Message("Error adding items back to the queue after the retry delay: {0}", ex.Message).Write();
            }

            try {
                await TrimDeadletterItemsAsync(_deadLetterMaxItems).AnyContext();
            } catch (Exception ex) {
                Logger.Error().Exception(ex).Message("Error trimming deadletter items: {0}", ex.Message).Write();
            }
        }

        private async Task DoMaintenanceWorkLoop(CancellationToken cancellationToken) {
            while (!cancellationToken.IsCancellationRequested) {
#if DEBUG
                Logger.Trace().Message("Requesting Maintenance Lock: Name={0} Id={1}", _queueName, QueueId).Write();
<<<<<<< HEAD
                await _maintenanceLockProvider.TryUsingAsync(_queueName + "-maintenance", async () => await DoMaintenanceWorkAsync().AnyContext(), acquireTimeout: TimeSpan.FromSeconds(30));
=======
#endif
                await _maintenanceLockProvider.TryUsingLockAsync(_queueName + "-maintenance", async () => await DoMaintenanceWorkAsync().AnyContext(), acquireTimeout: TimeSpan.FromSeconds(30));
>>>>>>> f62dcdb5
            }
        }

        public override async void Dispose() {
            Logger.Trace().Message("Queue {0} dispose", _queueName).Write();

            await _subscriber.UnsubscribeAllAsync().AnyContext();
            _queueDisposedCancellationTokenSource?.Cancel();

            base.Dispose();
        }
    }
}<|MERGE_RESOLUTION|>--- conflicted
+++ resolved
@@ -524,12 +524,8 @@
             while (!cancellationToken.IsCancellationRequested) {
 #if DEBUG
                 Logger.Trace().Message("Requesting Maintenance Lock: Name={0} Id={1}", _queueName, QueueId).Write();
-<<<<<<< HEAD
+#endif
                 await _maintenanceLockProvider.TryUsingAsync(_queueName + "-maintenance", async () => await DoMaintenanceWorkAsync().AnyContext(), acquireTimeout: TimeSpan.FromSeconds(30));
-=======
-#endif
-                await _maintenanceLockProvider.TryUsingLockAsync(_queueName + "-maintenance", async () => await DoMaintenanceWorkAsync().AnyContext(), acquireTimeout: TimeSpan.FromSeconds(30));
->>>>>>> f62dcdb5
             }
         }
 
