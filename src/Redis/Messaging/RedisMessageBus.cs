﻿using System;
using System.Collections.Concurrent;
using System.Linq;
using System.Threading;
using System.Threading.Tasks;
using Foundatio.Serializer;
using Foundatio.Logging;
using Foundatio.Utility;
using StackExchange.Redis;

namespace Foundatio.Messaging {
    public class RedisMessageBus : MessageBusBase, IMessageBus {
        private readonly ISubscriber _subscriber;
        private readonly BlockingCollection<Subscriber> _subscribers = new BlockingCollection<Subscriber>();
        private readonly string _topic;
        private readonly ISerializer _serializer;

        public RedisMessageBus(ISubscriber subscriber, string topic = null, ISerializer serializer = null) {
            _subscriber = subscriber;
            _topic = topic ?? "messages";
            _serializer = serializer ?? new JsonNetSerializer();
            Logger.Trace().Message("Subscribing to topic: {0}", _topic).Write();
            _subscriber.Subscribe(_topic, OnMessage);
        }

        private void OnMessage(RedisChannel channel, RedisValue value) {
            Logger.Trace().Message("OnMessage: {0}", channel).Write();
            var message = _serializer.Deserialize<MessageBusData>((string)value);

            Type messageType = null;
            try {
                messageType = Type.GetType(message.Type);
            } catch (Exception ex) {
                Logger.Error().Exception(ex).Message("Error getting message body type: {0}", ex.Message).Write();
            }

            object body = _serializer.Deserialize(message.Data, messageType);
            var messageTypeSubscribers = _subscribers.Where(s => s.Type.IsAssignableFrom(messageType)).ToList();
            Logger.Trace().Message("Found {0} of {1} subscribers for type: {2}", messageTypeSubscribers.Count, _subscribers.Count, message.Type).Write();
            foreach (var subscriber in messageTypeSubscribers) {
                try {
                    subscriber.Action(body);
                } catch (Exception ex) {
                    Logger.Error().Exception(ex).Message("Error sending message to subscriber: {0}", ex.Message).Write();
                }
            }
        }

        public override Task PublishAsync(Type messageType, object message, TimeSpan? delay = null, CancellationToken cancellationToken = default(CancellationToken)) {
            Logger.Trace().Message("Message Publish: {0}", messageType.FullName).Write();
            if (delay.HasValue && delay.Value > TimeSpan.Zero)
                return AddDelayedMessageAsync(messageType, message, delay.Value);

            var data = _serializer.Serialize(new MessageBusData { Type = messageType.AssemblyQualifiedName, Data = _serializer.SerializeToString(message) });
            return _subscriber.PublishAsync(_topic, data, CommandFlags.FireAndForget);
        }

<<<<<<< HEAD
        public Task SubscribeAsync<T>(Func<T, CancellationToken, Task> handler, CancellationToken cancellationToken = default(CancellationToken)) where T : class {
=======
        public void Subscribe<T>(Func<T, CancellationToken, Task> handler, CancellationToken cancellationToken = default(CancellationToken)) where T : class {
>>>>>>> 108104fe
            Logger.Trace().Message("Adding subscriber for {0}.", typeof(T).FullName).Write();
            _subscribers.Add(new Subscriber {
                Type = typeof(T),
                Action = m => {
                    if (!(m is T))
                        return;

                    handler((T)m, cancellationToken);
                }
            }, cancellationToken);
<<<<<<< HEAD

            return TaskHelper.Completed();
=======
>>>>>>> 108104fe
        }

        public override void Dispose() {
            _subscriber.Unsubscribe(_topic);
            base.Dispose();
        }

        private class Subscriber {
            public Type Type { get; set; }
            public Action<object> Action { get; set; }
        }
    }
}<|MERGE_RESOLUTION|>--- conflicted
+++ resolved
@@ -5,7 +5,6 @@
 using System.Threading.Tasks;
 using Foundatio.Serializer;
 using Foundatio.Logging;
-using Foundatio.Utility;
 using StackExchange.Redis;
 
 namespace Foundatio.Messaging {
@@ -55,11 +54,7 @@
             return _subscriber.PublishAsync(_topic, data, CommandFlags.FireAndForget);
         }
 
-<<<<<<< HEAD
-        public Task SubscribeAsync<T>(Func<T, CancellationToken, Task> handler, CancellationToken cancellationToken = default(CancellationToken)) where T : class {
-=======
         public void Subscribe<T>(Func<T, CancellationToken, Task> handler, CancellationToken cancellationToken = default(CancellationToken)) where T : class {
->>>>>>> 108104fe
             Logger.Trace().Message("Adding subscriber for {0}.", typeof(T).FullName).Write();
             _subscribers.Add(new Subscriber {
                 Type = typeof(T),
@@ -70,11 +65,6 @@
                     handler((T)m, cancellationToken);
                 }
             }, cancellationToken);
-<<<<<<< HEAD
-
-            return TaskHelper.Completed();
-=======
->>>>>>> 108104fe
         }
 
         public override void Dispose() {
