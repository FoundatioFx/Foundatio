{
    "version": "99.99.99-dev",
    "title": "Foundatio NLog Logging Implementations",
    "description": "Pluggable foundation blocks for building distributed apps.",
    "authors": [ "bniemyjski", "ejsmith" ],
    "copyright": "Copyright (c) 2016 Exceptionless.  All rights reserved.",
    "packOptions": {
        "tags": [ "Queue", "Messaging", "Message", "Bus", "Locking", "Lock", "Distributed", "File", "Storage", "Blob", "Jobs", "Metrics", "Stats", "Azure", "Redis", "StatsD", "Amazon", "AWS", "S3", "broker", "Logging", "Log", "pcl", "NETSTANDARD", "Core" ],
        "owners": [ "Exceptionless" ],
        "projectUrl": "https://github.com/exceptionless/Foundatio",
        "releaseNotes": "https://github.com/exceptionless/Foundatio/releases",
        "iconUrl": "https://be.exceptionless.io/img/exceptionless-32.png",
        "licenseUrl": "http://www.apache.org/licenses/LICENSE-2.0",
        "repository": {
            "type": "git",
            "url": "https://github.com/exceptionless/Foundatio"
        }
    },
    "buildOptions": {
        "debugType": "portable",
        "nowarn": [
            "CS1591"
        ],
        "optimize": true,
        "warningsAsErrors": true,
        "xmlDoc": true
    },
    "dependencies": {
        "Foundatio": {
            "target": "project"
        },
<<<<<<< HEAD
        "NLog": "4.4.0-betaV15",
        "System.Collections.Immutable": "1.2.0"
=======
      "NLog": "4.3.7",
      "System.Collections.Immutable": "1.2.0"
>>>>>>> 7f922089
    },
    "frameworks": {
        "netstandard1.5": {
            "buildOptions": {
                "define": [ "NETSTANDARD", "NETSTANDARD1_5" ]
            },
            "dependencies": {
                "System.Threading": "4.0.11"
            }
        },
        "net46": {
            "buildOptions": {
                "define": [ "NET46" ]
            },
            "frameworkAssemblies": {
                "System.Xml": {
                    "type": "build"
                }
            }
        }
    }
}<|MERGE_RESOLUTION|>--- conflicted
+++ resolved
@@ -1,60 +1,40 @@
 {
-    "version": "99.99.99-dev",
-    "title": "Foundatio NLog Logging Implementations",
-    "description": "Pluggable foundation blocks for building distributed apps.",
-    "authors": [ "bniemyjski", "ejsmith" ],
-    "copyright": "Copyright (c) 2016 Exceptionless.  All rights reserved.",
-    "packOptions": {
-        "tags": [ "Queue", "Messaging", "Message", "Bus", "Locking", "Lock", "Distributed", "File", "Storage", "Blob", "Jobs", "Metrics", "Stats", "Azure", "Redis", "StatsD", "Amazon", "AWS", "S3", "broker", "Logging", "Log", "pcl", "NETSTANDARD", "Core" ],
-        "owners": [ "Exceptionless" ],
-        "projectUrl": "https://github.com/exceptionless/Foundatio",
-        "releaseNotes": "https://github.com/exceptionless/Foundatio/releases",
-        "iconUrl": "https://be.exceptionless.io/img/exceptionless-32.png",
-        "licenseUrl": "http://www.apache.org/licenses/LICENSE-2.0",
-        "repository": {
-            "type": "git",
-            "url": "https://github.com/exceptionless/Foundatio"
-        }
+  "version": "99.99.99-dev",
+  "title": "Foundatio NLog Logging Implementations",
+  "description": "Pluggable foundation blocks for building distributed apps.",
+  "authors": [ "bniemyjski", "ejsmith" ],
+  "copyright": "Copyright (c) 2016 Exceptionless.  All rights reserved.",
+  "packOptions": {
+    "tags": [ "Queue", "Messaging", "Message", "Bus", "Locking", "Lock", "Distributed", "File", "Storage", "Blob", "Jobs", "Metrics", "Stats", "Azure", "Redis", "StatsD", "Amazon", "AWS", "S3", "broker", "Logging", "Log", "pcl", "NETSTANDARD", "Core" ],
+    "owners": [ "Exceptionless" ],
+    "projectUrl": "https://github.com/exceptionless/Foundatio",
+    "releaseNotes": "https://github.com/exceptionless/Foundatio/releases",
+    "iconUrl": "https://be.exceptionless.io/img/exceptionless-32.png",
+    "licenseUrl": "http://www.apache.org/licenses/LICENSE-2.0",
+    "repository": {
+      "type": "git",
+      "url": "https://github.com/exceptionless/Foundatio"
+    }
+  },
+  "buildOptions": {
+    "debugType": "portable",
+    "nowarn": [
+      "CS1591"
+    ],
+    "optimize": true,
+    "warningsAsErrors": true,
+    "xmlDoc": true
+  },
+  "dependencies": {
+    "Foundatio": {
+      "target": "project"
     },
-    "buildOptions": {
-        "debugType": "portable",
-        "nowarn": [
-            "CS1591"
-        ],
-        "optimize": true,
-        "warningsAsErrors": true,
-        "xmlDoc": true
-    },
-    "dependencies": {
-        "Foundatio": {
-            "target": "project"
-        },
-<<<<<<< HEAD
-        "NLog": "4.4.0-betaV15",
-        "System.Collections.Immutable": "1.2.0"
-=======
-      "NLog": "4.3.7",
-      "System.Collections.Immutable": "1.2.0"
->>>>>>> 7f922089
-    },
-    "frameworks": {
-        "netstandard1.5": {
-            "buildOptions": {
-                "define": [ "NETSTANDARD", "NETSTANDARD1_5" ]
-            },
-            "dependencies": {
-                "System.Threading": "4.0.11"
-            }
-        },
-        "net46": {
-            "buildOptions": {
-                "define": [ "NET46" ]
-            },
-            "frameworkAssemblies": {
-                "System.Xml": {
-                    "type": "build"
-                }
-            }
-        }
-    }
+    "NETStandard.Library": "1.6.0",
+    "NLog": "4.4.0-betaV15",
+    "System.Collections.Immutable": "1.2.0"
+  },
+  "frameworks": {
+    "netstandard1.5": {},
+    "net46": {}
+  }
 }