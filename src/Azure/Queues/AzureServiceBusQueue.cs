﻿using System;
using System.Collections.Generic;
using System.Threading;
using System.Threading.Tasks;
using Foundatio.Extensions;
using Foundatio.Logging;
using Foundatio.Serializer;
using Foundatio.Utility;
using Microsoft.ServiceBus;
using Microsoft.ServiceBus.Messaging;

namespace Foundatio.Queues {
    public class AzureServiceBusQueue<T> : QueueBase<T> where T : class {
        private readonly string _queueName;
        private readonly NamespaceManager _namespaceManager;
        private readonly QueueClient _queueClient;
        private QueueDescription _queueDescription;
        private long _enqueuedCount;
        private long _dequeuedCount;
        private long _completedCount;
        private long _abandonedCount;
        private long _workerErrorCount;
        private readonly int _retries;
        private readonly TimeSpan _workItemTimeout = TimeSpan.FromMinutes(5);

        public AzureServiceBusQueue(string connectionString, string queueName = null, int retries = 2, TimeSpan? workItemTimeout = null, bool shouldRecreate = false, RetryPolicy retryPolicy = null, ISerializer serializer = null, IEnumerable<IQueueBehavior<T>> behaviors = null) : base(serializer, behaviors) {
            _queueName = queueName ?? typeof(T).Name;
            _namespaceManager = NamespaceManager.CreateFromConnectionString(connectionString);
            _retries = retries;
            if (workItemTimeout.HasValue && workItemTimeout.Value < TimeSpan.FromMinutes(5))
                _workItemTimeout = workItemTimeout.Value;

            if (_namespaceManager.QueueExists(_queueName) && shouldRecreate)
                _namespaceManager.DeleteQueue(_queueName);

            if (!_namespaceManager.QueueExists(_queueName)) {
                _queueDescription = new QueueDescription(_queueName) {
                    MaxDeliveryCount = retries + 1,
                    LockDuration = _workItemTimeout
                };
                _namespaceManager.CreateQueue(_queueDescription);
            } else {
                _queueDescription = _namespaceManager.GetQueue(_queueName);
                _queueDescription.MaxDeliveryCount = retries + 1;
                _queueDescription.LockDuration = _workItemTimeout;
            }

            _queueClient = QueueClient.CreateFromConnectionString(connectionString, _queueDescription.Path);
            if (retryPolicy != null)
                _queueClient.RetryPolicy = retryPolicy;
        }

        public override async Task DeleteQueueAsync() {
            if (await _namespaceManager.QueueExistsAsync(_queueName).AnyContext())
                await _namespaceManager.DeleteQueueAsync(_queueName).AnyContext();

            _queueDescription = new QueueDescription(_queueName) {
                MaxDeliveryCount = _retries + 1,
                LockDuration = _workItemTimeout
            };

            await _namespaceManager.CreateQueueAsync(_queueDescription).AnyContext();

            _enqueuedCount = 0;
            _dequeuedCount = 0;
            _completedCount = 0;
            _abandonedCount = 0;
            _workerErrorCount = 0;
        }

        public override async Task<QueueStats> GetQueueStatsAsync() {
            var q = await _namespaceManager.GetQueueAsync(_queueName).AnyContext();
            return new QueueStats {
                Queued = q.MessageCount,
                Working = -1,
                Deadletter = q.MessageCountDetails.DeadLetterMessageCount,
                Enqueued = _enqueuedCount,
                Dequeued = _dequeuedCount,
                Completed = _completedCount,
                Abandoned = _abandonedCount,
                Errors = _workerErrorCount,
                Timeouts = 0
            };
        }

        public override Task<IEnumerable<T>> GetDeadletterItemsAsync(CancellationToken cancellationToken = default(CancellationToken)) {
            throw new NotImplementedException();
        }
        
        public override async Task<string> EnqueueAsync(T data) {
            if (!await OnEnqueuingAsync(data).AnyContext())
                return null;

            Interlocked.Increment(ref _enqueuedCount);
            var message = new BrokeredMessage(data);
            await _queueClient.SendAsync(message).AnyContext();
            
            var entry = new QueueEntry<T>(message.MessageId, data, this, DateTime.UtcNow, 0);
            await OnEnqueuedAsync(entry).AnyContext();

            return message.MessageId;
        }
        
        public override void StartWorking(Func<IQueueEntry<T>, CancellationToken, Task> handler, bool autoComplete = false, CancellationToken cancellationToken = default(CancellationToken)) {
            if (handler == null)
                throw new ArgumentNullException(nameof(handler));
            
            _queueClient.OnMessageAsync(async msg => {
                var workItem = await HandleDequeueAsync(msg);

                try {
                    await handler(workItem, cancellationToken).AnyContext();
                    if (autoComplete)
                        await workItem.CompleteAsync().AnyContext();
                } catch (Exception ex) {
                    Interlocked.Increment(ref _workerErrorCount);
                    Logger.Error().Exception(ex).Message("Error sending work item to worker: {0}", ex.Message).Write();
                    await workItem.AbandonAsync().AnyContext();
                }
            });
        }

        public override async Task<IQueueEntry<T>> DequeueAsync(TimeSpan? timeout = null) {
            using (var msg = await _queueClient.ReceiveAsync(timeout ?? TimeSpan.FromSeconds(30)).AnyContext()) {
                return await HandleDequeueAsync(msg);
            }
        }

<<<<<<< HEAD
        public override Task<IQueueEntry<T>> DequeueAsync(CancellationToken cancellationToken) {
            Logger.Warn().Message("Azure Service Bus does not support CancellationTokens - use TimeSpan overload instead. Using default 30 second timeout.").Write();

            return DequeueAsync(null);
=======
        public override async Task RenewLockAsync(IQueueEntry<T> entry) {
            await OnLockRenewedAsync(entry).AnyContext();
>>>>>>> 166c041a
        }

        public override Task RenewLockAsync(IQueueEntry<T> entry)
            => _queueClient.RenewMessageLockAsync(new Guid(entry.Id));

        public override async Task CompleteAsync(IQueueEntry<T> entry) {
            Interlocked.Increment(ref _completedCount);
            await _queueClient.CompleteAsync(new Guid(entry.Id)).AnyContext();
            await OnCompletedAsync(entry).AnyContext();
        }
        
        public override async Task AbandonAsync(IQueueEntry<T> entry) {
            Interlocked.Increment(ref _abandonedCount);
            await _queueClient.AbandonAsync(new Guid(entry.Id)).AnyContext();
            await OnAbandonedAsync(entry).AnyContext();
        }
        
        public override void Dispose() {
            _queueClient.Close();
            base.Dispose();
        }

        private async Task<IQueueEntry<T>> HandleDequeueAsync(BrokeredMessage msg) {
            if (msg == null)
                return null;

            var data = msg.GetBody<T>();
            Interlocked.Increment(ref _dequeuedCount);
            var entry = new QueueEntry<T>(msg.LockToken.ToString(), data, this, msg.EnqueuedTimeUtc, msg.DeliveryCount);
            await OnDequeuedAsync(entry).AnyContext();
            return entry;
        } 
    }
}<|MERGE_RESOLUTION|>--- conflicted
+++ resolved
@@ -122,23 +122,20 @@
 
         public override async Task<IQueueEntry<T>> DequeueAsync(TimeSpan? timeout = null) {
             using (var msg = await _queueClient.ReceiveAsync(timeout ?? TimeSpan.FromSeconds(30)).AnyContext()) {
-                return await HandleDequeueAsync(msg);
+                return await HandleDequeueAsync(msg).AnyContext();
             }
         }
 
-<<<<<<< HEAD
         public override Task<IQueueEntry<T>> DequeueAsync(CancellationToken cancellationToken) {
             Logger.Warn().Message("Azure Service Bus does not support CancellationTokens - use TimeSpan overload instead. Using default 30 second timeout.").Write();
 
-            return DequeueAsync(null);
-=======
-        public override async Task RenewLockAsync(IQueueEntry<T> entry) {
-            await OnLockRenewedAsync(entry).AnyContext();
->>>>>>> 166c041a
+            return DequeueAsync();
         }
 
-        public override Task RenewLockAsync(IQueueEntry<T> entry)
-            => _queueClient.RenewMessageLockAsync(new Guid(entry.Id));
+        public override async Task RenewLockAsync(IQueueEntry<T> entry) {
+            await _queueClient.RenewMessageLockAsync(new Guid(entry.Id)).AnyContext();
+            await OnLockRenewedAsync(entry).AnyContext();
+        }
 
         public override async Task CompleteAsync(IQueueEntry<T> entry) {
             Interlocked.Increment(ref _completedCount);
