{
<<<<<<< HEAD
  "version": "99.99.99-dev",
  "title": "Foundatio",
  "description": "Pluggable foundation blocks for building distributed apps.",
  "authors": [ "bniemyjski", "ejsmith" ],
  "copyright": "Copyright (c) 2016 Exceptionless.  All rights reserved.",
  "packOptions": {
    "tags": [ "Queue", "Messaging", "Message", "Bus", "Locking", "Lock", "Distributed", "File", "Storage", "Blob", "Jobs", "Metrics", "Stats", "Azure", "Redis", "StatsD", "Amazon", "AWS", "S3", "broker", "Logging", "Log", "pcl", "NETSTANDARD", "Core" ],
    "owners": [ "Exceptionless" ],
    "projectUrl": "https://github.com/exceptionless/Foundatio",
    "releaseNotes": "https://github.com/exceptionless/Foundatio/releases",
    "iconUrl": "https://be.exceptionless.io/img/exceptionless-32.png",
    "licenseUrl": "http://www.apache.org/licenses/LICENSE-2.0",
    "repository": {
      "type": "git",
      "url": "https://github.com/exceptionless/Foundatio"
    }
  },
  "buildOptions": {
    "debugType": "portable",
    "nowarn": [
      "CS1591"
    ],
    "optimize": true,
    "warningsAsErrors": true,
    "xmlDoc": true
  },
  "dependencies": {
    "Newtonsoft.Json": "9.0.1",
    "Nito.AsyncEx.Coordination": "1.0.0-delta-7"
  },
  "frameworks": {
    "netstandard1.5": {
      "buildOptions": {
        "define": [ "NETSTANDARD", "NETSTANDARD1_5" ]
      },
      "dependencies": {
        "System.AppDomain": "2.0.11",
        "System.Collections.Concurrent": "4.0.12",
        "System.ComponentModel": "4.0.1",
        "System.ComponentModel.TypeConverter": "4.1.0",
        "System.Console": "4.0.0",
        "System.Diagnostics.TraceSource": "4.0.0",
        "System.IO.FileSystem": "4.0.1",
        "System.IO.FileSystem.Watcher": "4.0.0",
        "System.Net.Primitives": "4.0.11",
        "System.Net.Sockets": "4.1.0",
        "System.Runtime": "4.1.0",
        "System.Runtime.Extensions": "4.1.0",
        "System.Runtime.InteropServices": "4.1.0",
        "System.Text.Encoding.Extensions": "4.0.11",
        "System.Text.RegularExpressions": "4.1.0",
        "System.Threading.Timer": "4.0.1",
        "System.Threading.Thread": "4.0.0"
      }
=======
    "version": "99.99.99-dev",
    "title": "Foundatio",
    "description": "Pluggable foundation blocks for building distributed apps.",
    "authors": [ "bniemyjski", "ejsmith" ],
    "copyright": "Copyright (c) 2016 Exceptionless.  All rights reserved.",
    "packOptions": {
        "tags": [ "Queue", "Messaging", "Message", "Bus", "Locking", "Lock", "Distributed", "File", "Storage", "Blob", "Jobs", "Metrics", "Stats", "Azure", "Redis", "StatsD", "Amazon", "AWS", "S3", "broker", "Logging", "Log", "pcl", "NETSTANDARD", "Core" ],
        "owners": [ "Exceptionless" ],
        "projectUrl": "https://github.com/exceptionless/Foundatio",
        "releaseNotes": "https://github.com/exceptionless/Foundatio/releases",
        "iconUrl": "https://be.exceptionless.io/img/exceptionless-32.png",
        "licenseUrl": "http://www.apache.org/licenses/LICENSE-2.0",
        "repository": {
            "type": "git",
            "url": "https://github.com/exceptionless/Foundatio"
        }
    },
    "buildOptions": {
        "debugType": "portable",
        "nowarn": [
            "CS1591"
        ],
        "optimize": true,
        "warningsAsErrors": true,
        "xmlDoc": true
    },
    "dependencies": {
        "Newtonsoft.Json": "9.0.1",
        "Nito.AsyncEx.Coordination": "1.0.0-delta-7"
>>>>>>> 8e3f9723
    },
    "net46": {
      "buildOptions": {
        "define": [ "NET46" ]
      },
      "frameworkAssemblies": {
        "System.Runtime": {
          "type": "build"
        }
      }
    }
  }
}<|MERGE_RESOLUTION|>--- conflicted
+++ resolved
@@ -1,5 +1,4 @@
 {
-<<<<<<< HEAD
   "version": "99.99.99-dev",
   "title": "Foundatio",
   "description": "Pluggable foundation blocks for building distributed apps.",
@@ -54,37 +53,6 @@
         "System.Threading.Timer": "4.0.1",
         "System.Threading.Thread": "4.0.0"
       }
-=======
-    "version": "99.99.99-dev",
-    "title": "Foundatio",
-    "description": "Pluggable foundation blocks for building distributed apps.",
-    "authors": [ "bniemyjski", "ejsmith" ],
-    "copyright": "Copyright (c) 2016 Exceptionless.  All rights reserved.",
-    "packOptions": {
-        "tags": [ "Queue", "Messaging", "Message", "Bus", "Locking", "Lock", "Distributed", "File", "Storage", "Blob", "Jobs", "Metrics", "Stats", "Azure", "Redis", "StatsD", "Amazon", "AWS", "S3", "broker", "Logging", "Log", "pcl", "NETSTANDARD", "Core" ],
-        "owners": [ "Exceptionless" ],
-        "projectUrl": "https://github.com/exceptionless/Foundatio",
-        "releaseNotes": "https://github.com/exceptionless/Foundatio/releases",
-        "iconUrl": "https://be.exceptionless.io/img/exceptionless-32.png",
-        "licenseUrl": "http://www.apache.org/licenses/LICENSE-2.0",
-        "repository": {
-            "type": "git",
-            "url": "https://github.com/exceptionless/Foundatio"
-        }
-    },
-    "buildOptions": {
-        "debugType": "portable",
-        "nowarn": [
-            "CS1591"
-        ],
-        "optimize": true,
-        "warningsAsErrors": true,
-        "xmlDoc": true
-    },
-    "dependencies": {
-        "Newtonsoft.Json": "9.0.1",
-        "Nito.AsyncEx.Coordination": "1.0.0-delta-7"
->>>>>>> 8e3f9723
     },
     "net46": {
       "buildOptions": {
