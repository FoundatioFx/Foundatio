--- conflicted
+++ resolved
@@ -63,11 +63,7 @@
                     continue;
 
                 _logger.LogTrace("RemoveAllAsync: Removing key {0}", key);
-<<<<<<< HEAD
-                if (_memory.TryRemove(key, out var _))
-=======
                 if (_memory.TryRemove(key, out _))
->>>>>>> 70cf4117
                     removed++;
             }
 
@@ -91,11 +87,7 @@
         internal Task RemoveExpiredKeyAsync(string key, bool sendNotification = true) {
             _logger.LogTrace("Removing expired key {0}", key);
 
-<<<<<<< HEAD
-            if (_memory.TryRemove(key, out var _))
-=======
             if (_memory.TryRemove(key, out _))
->>>>>>> 70cf4117
                 return OnItemExpiredAsync(key, sendNotification);
 
             return Task.CompletedTask;
@@ -274,10 +266,6 @@
                                    .Key;
 
             _logger.LogTrace("Removing key {oldest}", oldest);
-<<<<<<< HEAD
-=======
-
->>>>>>> 70cf4117
             _memory.TryRemove(oldest, out var cacheEntry);
             if (cacheEntry != null && cacheEntry.ExpiresAt < SystemClock.UtcNow)
                 return OnItemExpiredAsync(oldest);
@@ -301,16 +289,8 @@
             var items = new HashSet<T>(values);
             _memory.TryUpdate(key, (k, cacheEntry) => {
                 if (cacheEntry.Value is ICollection<T> collection && collection.Count > 0) {
-<<<<<<< HEAD
                     foreach (var value in items)
                         collection.Remove(value);
-=======
-                    foreach (var value in items) {
-                        if (collection.Contains(value)) {
-                            collection.Remove(value);
-                        }
-                    }
->>>>>>> 70cf4117
 
                     cacheEntry.Value = collection;
                 }
