﻿using System;
using System.Collections.Concurrent;
using System.Collections.Generic;
using System.Collections.ObjectModel;
using System.Linq;
using System.Reflection;
using System.Text.RegularExpressions;
using System.Threading;
using System.Threading.Tasks;
using Foundatio.AsyncEx;
using Foundatio.Resilience;
using Foundatio.Utility;
using Microsoft.Extensions.Logging;
using Microsoft.Extensions.Logging.Abstractions;

namespace Foundatio.Caching;

public class InMemoryCacheClient : IMemoryCacheClient, IHaveTimeProvider, IHaveLogger, IHaveLoggerFactory, IHaveResiliencePolicyProvider
{
    private readonly ConcurrentDictionary<string, CacheEntry> _memory;
    private readonly bool _shouldClone;
    private readonly bool _shouldThrowOnSerializationErrors;
    private readonly int? _maxItems;
    private readonly long? _maxMemorySize;
    private readonly Func<object, long> _objectSizeCalculator;
    private readonly long? _maxObjectSize;
    private long _writes;
    private long _hits;
    private long _misses;
    private long _currentMemorySize;
    private readonly TimeProvider _timeProvider;
    private readonly IResiliencePolicyProvider _resiliencePolicyProvider;
    private readonly ILogger _logger;
    private readonly ILoggerFactory _loggerFactory;
    private readonly AsyncLock _lock = new();

    public InMemoryCacheClient() : this(o => o)
    {
    }

    public InMemoryCacheClient(InMemoryCacheClientOptions options = null)
    {
        if (options == null)
            options = new InMemoryCacheClientOptions();
        _shouldClone = options.CloneValues;
        _shouldThrowOnSerializationErrors = options.ShouldThrowOnSerializationError;
        _maxItems = options.MaxItems;
        _maxMemorySize = options.MaxMemorySize;
        _objectSizeCalculator = options.ObjectSizeCalculator ?? ObjectSizer.Default;
        _maxObjectSize = options.MaxObjectSize;
        _timeProvider = options.TimeProvider ?? TimeProvider.System;
        _resiliencePolicyProvider = options.ResiliencePolicyProvider;
        _loggerFactory = options.LoggerFactory ?? NullLoggerFactory.Instance;
        _logger = _loggerFactory.CreateLogger<InMemoryCacheClient>();
        _memory = new ConcurrentDictionary<string, CacheEntry>();
    }

    public InMemoryCacheClient(Builder<InMemoryCacheClientOptionsBuilder, InMemoryCacheClientOptions> config)
        : this(config(new InMemoryCacheClientOptionsBuilder()).Build())
    {
    }

    public int Count => _memory.Count(i => !i.Value.IsExpired);
    public int? MaxItems => _maxItems;
    public long? MaxMemorySize => _maxMemorySize;
    public long CurrentMemorySize => _currentMemorySize;

    /// <summary>
    /// Safely updates the current memory size, ensuring it never goes negative.
    /// </summary>
    private void UpdateMemorySize(long delta)
    {
        if (!_maxMemorySize.HasValue) return;
        
        if (delta < 0)
        {
            // For negative deltas (removals), ensure we don't go below zero
            long currentValue, newValue;
            do
            {
                currentValue = _currentMemorySize;
                newValue = Math.Max(0, currentValue + delta);
            } while (Interlocked.CompareExchange(ref _currentMemorySize, newValue, currentValue) != currentValue);
        }
        else
        {
            // For positive deltas (additions), simple add
            Interlocked.Add(ref _currentMemorySize, delta);
        }
    }

    /// <summary>
    /// Recalculates the current memory size by summing all cache entries.
    /// This provides an accurate count and can be used to correct any drift in incremental tracking.
    /// </summary>
    private long RecalculateMemorySize()
    {
        if (!_maxMemorySize.HasValue) return 0;
        
        long totalSize = 0;
        foreach (var entry in _memory.Values)
        {
            totalSize += entry.EstimatedSize;
        }
        
        Interlocked.Exchange(ref _currentMemorySize, totalSize);
        return totalSize;
    }

    /// <summary>
    /// Alternative approach: Updates memory size by recalculating from all entries.
    /// This is more accurate but less performant (O(n) instead of O(1)).
    /// Use this if you prefer accuracy over performance for smaller caches.
    /// </summary>
    private void UpdateMemorySizeBySummation()
    {
        if (!_maxMemorySize.HasValue) return;
        RecalculateMemorySize();
    }
    public long Calls => _writes + _hits + _misses;
    public long Writes => _writes;
    public long Reads => _hits + _misses;
    public long Hits => _hits;
    public long Misses => _misses;

    ILogger IHaveLogger.Logger => _logger;
    ILoggerFactory IHaveLoggerFactory.LoggerFactory => _loggerFactory;
    TimeProvider IHaveTimeProvider.TimeProvider => _timeProvider;
    IResiliencePolicyProvider IHaveResiliencePolicyProvider.ResiliencePolicyProvider => _resiliencePolicyProvider;

    public override string ToString()
    {
        var result = $"Count: {Count} Calls: {Calls} Reads: {Reads} Writes: {Writes} Hits: {Hits} Misses: {Misses}";
        if (_maxMemorySize.HasValue)
            result += $" Memory: {CurrentMemorySize:N0}/{MaxMemorySize:N0} bytes";
        return result;
    }

    public void ResetStats()
    {
        _writes = 0;
        _hits = 0;
        _misses = 0;
    }

    public AsyncEvent<ItemExpiredEventArgs> ItemExpired { get; } = new();

    private void OnItemExpired(string key, bool sendNotification = true)
    {
        if (ItemExpired == null)
            return;

        Task.Factory.StartNew(_ =>
        {
            var args = new ItemExpiredEventArgs
            {
                Client = this,
                Key = key,
                SendNotification = sendNotification
            };

            return ItemExpired.InvokeAsync(this, args);
        }, this, CancellationToken.None, TaskCreationOptions.DenyChildAttach, TaskScheduler.Default);
    }

    public ICollection<string> Keys
    {
        get
        {
            return _memory.ToArray()
                .Where(kvp => !kvp.Value.IsExpired)
                .OrderBy(kvp => kvp.Value.LastAccessTicks)
                .ThenBy(kvp => kvp.Value.InstanceNumber)
                .Select(kvp => kvp.Key)
                .ToList();
        }
    }

    public ICollection<KeyValuePair<string, object>> Items
    {
        get
        {
            return _memory.ToArray()
                .Where(kvp => !kvp.Value.IsExpired)
                .OrderBy(kvp => kvp.Value.LastAccessTicks)
                .ThenBy(kvp => kvp.Value.InstanceNumber)
                .Select(kvp => new KeyValuePair<string, object>(kvp.Key, kvp.Value))
                .ToList();
        }
    }

    public Task<bool> RemoveAsync(string key)
    {
        ArgumentException.ThrowIfNullOrEmpty(key);

        _logger.LogTrace("RemoveAsync: Removing key: {Key}", key);
<<<<<<< HEAD
        
        bool removed = _memory.TryRemove(key, out var removedEntry);
        if (removed && removedEntry != null)
            UpdateMemorySize(-removedEntry.EstimatedSize);
        
        return Task.FromResult(removed);
=======

        if (!_memory.TryRemove(key, out var entry))
            return Task.FromResult(false);

        // Return false if the entry was expired (consistent with Redis behavior)
        return Task.FromResult(!entry.IsExpired);
>>>>>>> e6ffe327
    }

    public async Task<bool> RemoveIfEqualAsync<T>(string key, T expected)
    {
        ArgumentException.ThrowIfNullOrEmpty(key);

        _logger.LogTrace("RemoveIfEqualAsync Key: {Key} Expected: {Expected}", key, expected);

        bool wasExpectedValue = false;
        bool success = _memory.TryUpdate(key, (existingKey, existingEntry) =>
        {
            var currentValue = existingEntry.GetValue<T>();
            if (currentValue.Equals(expected))
            {
                _logger.LogTrace("RemoveIfEqualAsync Key: {Key} Updating ExpiresAt to DateTime.MinValue", existingKey);
                existingEntry.ExpiresAt = DateTime.MinValue;
                wasExpectedValue = true;
            }

            return existingEntry;
        });

        success = success && wasExpectedValue;

        await StartMaintenanceAsync().AnyContext();

        _logger.LogTrace("RemoveIfEqualAsync Key: {Key} Expected: {Expected} Success: {Success}", key, expected, success);
        return success;
    }

    public Task<int> RemoveAllAsync(IEnumerable<string> keys = null)
    {
        if (keys == null)
        {
            int count = _memory.Count;
            _memory.Clear();
            if (_maxMemorySize.HasValue)
                Interlocked.Exchange(ref _currentMemorySize, 0);
            return Task.FromResult(count);
        }

        int removed = 0;
        foreach (string key in keys.Distinct())
        {
            ArgumentException.ThrowIfNullOrEmpty(key, nameof(keys));

            _logger.LogTrace("RemoveAllAsync: Removing key: {Key}", key);
            if (_memory.TryRemove(key, out var removedEntry))
            {
                removed++;
                if (removedEntry != null)
                    UpdateMemorySize(-removedEntry.EstimatedSize);
            }
        }

        return Task.FromResult(removed);
    }

    public Task<int> RemoveByPrefixAsync(string prefix)
    {
        if (String.IsNullOrEmpty(prefix))
            return RemoveAllAsync();

        var keys = _memory.Keys.ToList();
        var keysToRemove = new List<string>(keys.Count);

        try
        {
            var regex = new Regex(String.Concat("^", Regex.Escape(prefix), ".*?$"), RegexOptions.Singleline);
            foreach (string key in keys)
                if (regex.IsMatch(key))
                    keysToRemove.Add(key);
        }
        catch (Exception ex)
        {
            _logger.LogError(ex, "Error removing items from cache prefix: {Prefix}", prefix);
            throw new CacheException($"Error removing items from cache prefix: {prefix}", ex);
        }

        return RemoveAllAsync(keysToRemove);
    }

    /// <summary>
    /// Removes cache entry from expires in argument value.
    /// </summary>
    internal long RemoveExpiredKey(string key, bool sendNotification = true)
    {
        // Consideration: We could reduce the amount of calls to this by updating ExpiresAt and only having maintenance remove keys.
        ArgumentException.ThrowIfNullOrEmpty(key);

        _logger.LogTrace("Removing expired key: {Key}", key);
        if (_memory.TryRemove(key, out var removedEntry))
        {
            // Update memory size tracking
            UpdateMemorySize(-removedEntry.EstimatedSize);

            OnItemExpired(key, sendNotification);
            return 1;
        }

        return 0;
    }

    /// <summary>
    /// Used by the maintenance task to remove expired keys.
    /// </summary>
    private long RemoveKeyIfExpired(string key, bool sendNotification = true)
    {
        ArgumentException.ThrowIfNullOrEmpty(key);

        if (_memory.TryGetValue(key, out var existingEntry) && existingEntry.IsExpired)
        {
            if (_memory.TryRemove(key, out var removedEntry))
            {
                if (!removedEntry.IsExpired)
                    throw new Exception("Removed item was not expired");

                // Update memory size tracking
                UpdateMemorySize(-removedEntry.EstimatedSize);

                _logger.LogDebug("Removing expired cache entry {Key}", key);
                OnItemExpired(key, sendNotification);
                return 1;
            }
        }

        return 0;
    }

    public Task<CacheValue<T>> GetAsync<T>(string key)
    {
        ArgumentException.ThrowIfNullOrEmpty(key);

        if (!_memory.TryGetValue(key, out var existingEntry))
        {
            Interlocked.Increment(ref _misses);
            return Task.FromResult(CacheValue<T>.NoValue);
        }

        if (existingEntry.IsExpired)
        {
            Interlocked.Increment(ref _misses);
            return Task.FromResult(CacheValue<T>.NoValue);
        }

        Interlocked.Increment(ref _hits);

        try
        {
            var value = existingEntry.GetValue<T>();
            return Task.FromResult(new CacheValue<T>(value, true));
        }
        catch (Exception ex)
        {
            _logger.LogError(ex, "Unable to deserialize value {Value} to type {TypeFullName}", existingEntry.Value, typeof(T).FullName);

            if (_shouldThrowOnSerializationErrors)
                throw;

            return Task.FromResult(CacheValue<T>.NoValue);
        }
    }

    public async Task<IDictionary<string, CacheValue<T>>> GetAllAsync<T>(IEnumerable<string> keys)
    {
        if (keys is null)
            throw new ArgumentNullException(nameof(keys));

        var map = new Dictionary<string, CacheValue<T>>();
        foreach (string key in keys)
            map[key] = await GetAsync<T>(key);

        return map;
    }

    public Task<bool> AddAsync<T>(string key, T value, TimeSpan? expiresIn = null)
    {
        ArgumentException.ThrowIfNullOrEmpty(key);

        DateTime? expiresAt = expiresIn.HasValue ? _timeProvider.GetUtcNow().UtcDateTime.SafeAdd(expiresIn.Value) : null;
        return SetInternalAsync(key, new CacheEntry(value, expiresAt, _timeProvider, this, _shouldClone), true);
    }

    public Task<bool> SetAsync<T>(string key, T value, TimeSpan? expiresIn = null)
    {
        ArgumentException.ThrowIfNullOrEmpty(key);

        DateTime? expiresAt = expiresIn.HasValue ? _timeProvider.GetUtcNow().UtcDateTime.SafeAdd(expiresIn.Value) : null;
        return SetInternalAsync(key, new CacheEntry(value, expiresAt, _timeProvider, this, _shouldClone));
    }

    public async Task<double> SetIfHigherAsync(string key, double value, TimeSpan? expiresIn = null)
    {
        ArgumentException.ThrowIfNullOrEmpty(key);

        if (expiresIn?.Ticks <= 0)
        {
            RemoveExpiredKey(key);
            return -1;
        }

        Interlocked.Increment(ref _writes);

        double difference = value;
        DateTime? expiresAt = expiresIn.HasValue ? _timeProvider.GetUtcNow().UtcDateTime.SafeAdd(expiresIn.Value) : null;
        _memory.AddOrUpdate(key, new CacheEntry(value, expiresAt, _timeProvider, this, _shouldClone), (_, existingEntry) =>
        {
            double? currentValue = null;
            try
            {
                currentValue = existingEntry.GetValue<double?>();
            }
            catch (Exception ex)
            {
                _logger.LogError(ex, "Unable to increment value, expected integer type");
            }

            if (currentValue.HasValue && currentValue.Value < value)
            {
                difference = value - currentValue.Value;
                existingEntry.Value = value;
            }
            else
            {
                difference = 0;
            }

            if (expiresIn.HasValue)
                existingEntry.ExpiresAt = expiresAt;

            return existingEntry;
        });

        await StartMaintenanceAsync().AnyContext();

        return difference;
    }

    public async Task<long> SetIfHigherAsync(string key, long value, TimeSpan? expiresIn = null)
    {
        ArgumentException.ThrowIfNullOrEmpty(key);

        if (expiresIn?.Ticks <= 0)
        {
            RemoveExpiredKey(key);
            return -1;
        }

        Interlocked.Increment(ref _writes);

        long difference = value;
        DateTime? expiresAt = expiresIn.HasValue ? _timeProvider.GetUtcNow().UtcDateTime.SafeAdd(expiresIn.Value) : null;
        _memory.AddOrUpdate(key, new CacheEntry(value, expiresAt, _timeProvider, this, _shouldClone), (_, existingEntry) =>
        {
            long? currentValue = null;
            try
            {
                currentValue = existingEntry.GetValue<long?>();
            }
            catch (Exception ex)
            {
                _logger.LogError(ex, "Unable to increment value, expected integer type");
            }

            if (currentValue.HasValue && currentValue.Value < value)
            {
                difference = value - currentValue.Value;
                existingEntry.Value = value;
            }
            else
            {
                difference = 0;
            }

            if (expiresIn.HasValue)
                existingEntry.ExpiresAt = expiresAt;

            return existingEntry;
        });

        await StartMaintenanceAsync().AnyContext();

        return difference;
    }

    public async Task<double> SetIfLowerAsync(string key, double value, TimeSpan? expiresIn = null)
    {
        ArgumentException.ThrowIfNullOrEmpty(key);

        if (expiresIn?.Ticks <= 0)
        {
            RemoveExpiredKey(key);
            return -1;
        }

        Interlocked.Increment(ref _writes);

        double difference = value;
        DateTime? expiresAt = expiresIn.HasValue ? _timeProvider.GetUtcNow().UtcDateTime.SafeAdd(expiresIn.Value) : null;
        _memory.AddOrUpdate(key, new CacheEntry(value, expiresAt, _timeProvider, this, _shouldClone), (_, existingEntry) =>
        {
            double? currentValue = null;
            try
            {
                currentValue = existingEntry.GetValue<double?>();
            }
            catch (Exception ex)
            {
                _logger.LogError(ex, "Unable to increment value, expected integer type");
            }

            if (currentValue.HasValue && currentValue.Value > value)
            {
                difference = currentValue.Value - value;
                existingEntry.Value = value;
            }
            else
            {
                difference = 0;
            }

            if (expiresIn.HasValue)
                existingEntry.ExpiresAt = expiresAt;

            return existingEntry;
        });

        await StartMaintenanceAsync().AnyContext();

        return difference;
    }

    public async Task<long> SetIfLowerAsync(string key, long value, TimeSpan? expiresIn = null)
    {
        ArgumentException.ThrowIfNullOrEmpty(key);

        if (expiresIn?.Ticks <= 0)
        {
            RemoveExpiredKey(key);
            return -1;
        }

        long difference = value;
        DateTime? expiresAt = expiresIn.HasValue ? _timeProvider.GetUtcNow().UtcDateTime.SafeAdd(expiresIn.Value) : null;
        _memory.AddOrUpdate(key, new CacheEntry(value, expiresAt, _timeProvider, this, _shouldClone), (_, existingEntry) =>
        {
            long? currentValue = null;
            try
            {
                currentValue = existingEntry.GetValue<long?>();
            }
            catch (Exception ex)
            {
                _logger.LogError(ex, "Unable to increment value, expected integer type");
            }

            if (currentValue.HasValue && currentValue.Value > value)
            {
                difference = currentValue.Value - value;
                existingEntry.Value = value;
            }
            else
            {
                difference = 0;
            }

            if (expiresIn.HasValue)
                existingEntry.ExpiresAt = expiresAt;

            return existingEntry;
        });

        await StartMaintenanceAsync().AnyContext();

        return difference;
    }

    public async Task<long> ListAddAsync<T>(string key, IEnumerable<T> values, TimeSpan? expiresIn = null)
    {
        ArgumentException.ThrowIfNullOrEmpty(key);
        ArgumentNullException.ThrowIfNull(values);

        var utcNow = _timeProvider.GetUtcNow().UtcDateTime;
        DateTime? expiresAt = expiresIn.HasValue ? utcNow.SafeAdd(expiresIn.Value) : null;
        if (expiresAt < utcNow)
        {
            await ListRemoveAsync(key, values).AnyContext();
            return 0;
        }

        Interlocked.Increment(ref _writes);

        if (values is string stringValue)
        {
            var items = new Dictionary<string, DateTime?>(StringComparer.OrdinalIgnoreCase)
            {
                { stringValue, expiresAt }
            };

            var entry = new CacheEntry(items, expiresAt, _timeProvider, this, _shouldClone);
            _memory.AddOrUpdate(key, entry, (existingKey, existingEntry) =>
            {
                if (existingEntry.Value is not IDictionary<string, DateTime?> dictionary)
                    throw new InvalidOperationException($"Unable to add value for key: {existingKey}. Cache value does not contain a dictionary");

                ExpireListValues(dictionary, existingKey);

                dictionary[stringValue] = expiresAt;
                existingEntry.Value = dictionary;
                existingEntry.ExpiresAt = dictionary.Values.Contains(null) ? null : dictionary.Values.Max();

                return existingEntry;
            });

            await StartMaintenanceAsync().AnyContext();
            return items.Count;
        }
        else
        {
            var items = new HashSet<T>(values.Where(v => v is not null)).ToDictionary(k => k, _ => expiresAt);
            if (items.Count == 0)
                return 0;

            var entry = new CacheEntry(items, expiresAt, _timeProvider, this, _shouldClone);
            _memory.AddOrUpdate(key, entry, (existingKey, existingEntry) =>
            {
                if (existingEntry.Value is not IDictionary<T, DateTime?> dictionary)
                    throw new InvalidOperationException($"Unable to add value for key: {existingKey}. Cache value does not contain a set");

                ExpireListValues(dictionary, existingKey);

                foreach (var kvp in items)
                    dictionary[kvp.Key] = kvp.Value;

                existingEntry.Value = dictionary;
                existingEntry.ExpiresAt = dictionary.Values.Contains(null) ? null : dictionary.Values.Max();
                return existingEntry;
            });

            await StartMaintenanceAsync().AnyContext();
            return items.Count;
        }
    }

    private int ExpireListValues<T>(IDictionary<T, DateTime?> dictionary, string existingKey)
    {
        var utcNow = _timeProvider.GetUtcNow().UtcDateTime;
        var expiredValueKeys = dictionary.Where(kvp => kvp.Value < utcNow).Select(kvp => kvp.Key).ToArray();
        int expiredValues = expiredValueKeys.Count(dictionary.Remove);
        if (expiredValues > 0)
            _logger.LogTrace("Removed {ExpiredValues} expired values for key: {Key}", expiredValues, existingKey);

        return expiredValues;
    }

    public Task<long> ListRemoveAsync<T>(string key, IEnumerable<T> values, TimeSpan? expiresIn = null)
    {
        ArgumentException.ThrowIfNullOrEmpty(key);
        ArgumentNullException.ThrowIfNull(values);

        Interlocked.Increment(ref _writes);

        long removed = 0;
        if (values is string stringValue)
        {
            var items = new HashSet<string>([stringValue]);
            _memory.TryUpdate(key, (existingKey, existingEntry) =>
            {
                if (existingEntry.Value is IDictionary<string, DateTime?> { Count: > 0 } dictionary)
                {
                    int expired = ExpireListValues(dictionary, existingKey);

                    foreach (string value in items)
                    {
                        if (dictionary.Remove(value))
                            Interlocked.Increment(ref removed);
                    }

                    if (expired > 0 || removed > 0)
                    {
                        existingEntry.Value = dictionary;
                        if (dictionary.Count > 0)
                            existingEntry.ExpiresAt = dictionary.Values.Contains(null) ? null : dictionary.Values.Max();
                        else
                            existingEntry.ExpiresAt = DateTime.MinValue;
                    }
                }

                if (removed > 0)
                    _logger.LogTrace("Removed value from set with cache key: {Key}", existingKey);

                return existingEntry;
            });

            return Task.FromResult(removed);
        }
        else
        {
            var items = new HashSet<T>(values.Where(v => v is not null));
            if (items.Count == 0)
                return Task.FromResult<long>(0);

            _memory.TryUpdate(key, (existingKey, existingEntry) =>
            {
                if (existingEntry.Value is IDictionary<T, DateTime?> { Count: > 0 } dictionary)
                {
                    int expired = ExpireListValues(dictionary, existingKey);

                    foreach (var value in items)
                    {
                        if (dictionary.Remove(value))
                            Interlocked.Increment(ref removed);
                    }

                    if (expired > 0 || removed > 0)
                    {
                        existingEntry.Value = dictionary;
                        if (dictionary.Count > 0)
                            existingEntry.ExpiresAt = dictionary.Values.Contains(null) ? null : dictionary.Values.Max();
                        else
                            existingEntry.ExpiresAt = DateTime.MinValue;
                    }
                }

                if (removed > 0)
                    _logger.LogTrace("Removed value from set with cache key: {Key}", existingKey);

                return existingEntry;
            });

            return Task.FromResult(removed);
        }
    }

    public async Task<CacheValue<ICollection<T>>> GetListAsync<T>(string key, int? page = null, int pageSize = 100)
    {
        ArgumentException.ThrowIfNullOrEmpty(key);

        if (page is < 1)
            throw new ArgumentOutOfRangeException(nameof(page), "Page cannot be less than 1");

        var dictionaryCacheValue = await GetAsync<IDictionary<T, DateTime?>>(key);
        if (!dictionaryCacheValue.HasValue)
            return new CacheValue<ICollection<T>>([], false);

        // Filter out expired keys instead of mutating them via ExpireListValues.
        var utcNow = _timeProvider.GetUtcNow().UtcDateTime;
        var nonExpiredKeys = dictionaryCacheValue.Value.Where(kvp => kvp.Value is null || kvp.Value >= utcNow).Select(kvp => kvp.Key).ToArray();
        if (nonExpiredKeys.Length is 0)
            return new CacheValue<ICollection<T>>([], false);

        if (!page.HasValue)
            return new CacheValue<ICollection<T>>(nonExpiredKeys, true);

        int skip = (page.Value - 1) * pageSize;
        var pagedItems = nonExpiredKeys.Skip(skip).Take(pageSize).ToArray();
        return new CacheValue<ICollection<T>>(pagedItems, true);
    }

    private async Task<bool> SetInternalAsync(string key, CacheEntry entry, bool addOnly = false)
    {
        ArgumentException.ThrowIfNullOrEmpty(key);

        if (entry.IsExpired)
        {
            RemoveExpiredKey(key);
            return false;
        }

        Interlocked.Increment(ref _writes);

        bool wasUpdated = true;
        CacheEntry oldEntry = null;
        
        if (addOnly)
        {
            _memory.AddOrUpdate(key, entry, (existingKey, existingEntry) =>
            {
                // NOTE: This update factory method will run multiple times if the key is already in the cache, especially during lock contention.
                wasUpdated = false;

                // check to see if existing entry is expired
                if (existingEntry.IsExpired)
                {
                    _logger.LogTrace("Attempting to replacing expired cache key: {Key}", existingKey);

                    oldEntry = existingEntry;
                    wasUpdated = true;
                    return entry;
                }

                return existingEntry;
            });

            if (wasUpdated)
                _logger.LogTrace("Added cache key: {Key}", key);
        }
        else
        {
            _memory.AddOrUpdate(key, entry, (_, existingEntry) => 
            {
                oldEntry = existingEntry;
                return entry;
            });
            _logger.LogTrace("Set cache key: {Key}", key);
        }

        // Update memory size tracking
        if (_maxMemorySize.HasValue)
        {
            long sizeDelta = entry.EstimatedSize;
            if (oldEntry != null)
                sizeDelta -= oldEntry.EstimatedSize;
            
            if (wasUpdated && sizeDelta != 0)
            {
                _logger.LogError("SetInternalAsync: About to update memory size by {SizeDelta}. Current={Current}, Max={Max}", 
                    sizeDelta, _currentMemorySize, _maxMemorySize);
                UpdateMemorySize(sizeDelta);
                _logger.LogError("SetInternalAsync: After update memory size. Current={Current}, Max={Max}", 
                    _currentMemorySize, _maxMemorySize);
            }
        }

        // Check if compaction is needed AFTER memory size update
        bool needsCompaction = ShouldCompact;
        _logger.LogError("SetInternalAsync: needsCompaction={NeedsCompaction}, Current={Current}, Max={Max}", 
            needsCompaction, _currentMemorySize, _maxMemorySize);
        await StartMaintenanceAsync(needsCompaction).AnyContext();
        return wasUpdated;
    }

    public async Task<int> SetAllAsync<T>(IDictionary<string, T> values, TimeSpan? expiresIn = null)
    {
        ArgumentNullException.ThrowIfNull(values);
        if (values.Count is 0)
            return 0;

        if (expiresIn?.Ticks <= 0)
        {
            foreach (string key in values.Keys)
                RemoveExpiredKey(key);

            return 0;
        }

        int limit = Math.Min(_maxItems.GetValueOrDefault(values.Count), values.Count);
        if (_maxItems.HasValue && values.Count > _maxItems)
        {
            _logger.LogWarning(
                "Received {TotalCount} items but max items is {MaxItems}: processing the last {Limit}",
                values.Count, _maxItems, limit);
        }

        // Use the whole dictionary when possible, otherwise copy just the slice we need.
        var work = limit >= values.Count
            ? values
            : values.Skip(values.Count - limit);

        int count = 0;
        await Parallel.ForEachAsync(work, async (pair, cancellationToken) =>
        {
            if (await SetAsync(pair.Key, pair.Value, expiresIn).AnyContext())
                Interlocked.Increment(ref count);
        }).AnyContext();

        return count;
    }

    public Task<bool> ReplaceAsync<T>(string key, T value, TimeSpan? expiresIn = null)
    {
        ArgumentException.ThrowIfNullOrEmpty(key);

        if (!_memory.ContainsKey(key))
            return Task.FromResult(false);

        return SetAsync(key, value, expiresIn);
    }

    public async Task<bool> ReplaceIfEqualAsync<T>(string key, T value, T expected, TimeSpan? expiresIn = null)
    {
        ArgumentException.ThrowIfNullOrEmpty(key);

        _logger.LogTrace("ReplaceIfEqualAsync Key: {Key} Expected: {Expected}", key, expected);

        Interlocked.Increment(ref _writes);

        DateTime? expiresAt = expiresIn.HasValue ? _timeProvider.GetUtcNow().UtcDateTime.SafeAdd(expiresIn.Value) : null;
        bool wasExpectedValue = false;
        bool success = _memory.TryUpdate(key, (_, existingEntry) =>
        {
            var currentValue = existingEntry.GetValue<T>();
            if (currentValue.Equals(expected))
            {
                existingEntry.Value = value;
                wasExpectedValue = true;

                if (expiresIn.HasValue)
                    existingEntry.ExpiresAt = expiresAt;
            }

            return existingEntry;
        });

        success = success && wasExpectedValue;
        await StartMaintenanceAsync().AnyContext();

        _logger.LogTrace("ReplaceIfEqualAsync Key: {Key} Expected: {Expected} Success: {Success}", key, expected, success);

        return success;
    }

    public async Task<double> IncrementAsync(string key, double amount, TimeSpan? expiresIn = null)
    {
        ArgumentException.ThrowIfNullOrEmpty(key);

        if (expiresIn?.Ticks <= 0)
        {
            RemoveExpiredKey(key);
            return -1;
        }

        Interlocked.Increment(ref _writes);

        DateTime? expiresAt = expiresIn.HasValue ? _timeProvider.GetUtcNow().UtcDateTime.SafeAdd(expiresIn.Value) : null;
        var result = _memory.AddOrUpdate(key, new CacheEntry(amount, expiresAt, _timeProvider, this, _shouldClone), (_, existingEntry) =>
        {
            double? currentValue = null;
            try
            {
                currentValue = existingEntry.GetValue<double?>();
            }
            catch (Exception ex)
            {
                _logger.LogError(ex, "Unable to increment value, expected integer type");
            }

            if (currentValue.HasValue)
                existingEntry.Value = currentValue.Value + amount;
            else
                existingEntry.Value = amount;

            if (expiresIn.HasValue)
                existingEntry.ExpiresAt = expiresAt;

            return existingEntry;
        });

        await StartMaintenanceAsync().AnyContext();

        return result.GetValue<double>();
    }

    public async Task<long> IncrementAsync(string key, long amount, TimeSpan? expiresIn = null)
    {
        ArgumentException.ThrowIfNullOrEmpty(key);

        if (expiresIn?.Ticks <= 0)
        {
            RemoveExpiredKey(key);
            return -1;
        }

        Interlocked.Increment(ref _writes);

        DateTime? expiresAt = expiresIn.HasValue ? _timeProvider.GetUtcNow().UtcDateTime.SafeAdd(expiresIn.Value) : null;
        var result = _memory.AddOrUpdate(key, new CacheEntry(amount, expiresAt, _timeProvider, this, _shouldClone), (_, existingEntry) =>
        {
            long? currentValue = null;
            try
            {
                currentValue = existingEntry.GetValue<long?>();
            }
            catch (Exception ex)
            {
                _logger.LogError(ex, "Unable to increment value, expected integer type");
            }

            if (currentValue.HasValue)
                existingEntry.Value = currentValue.Value + amount;
            else
                existingEntry.Value = amount;

            if (expiresIn.HasValue)
                existingEntry.ExpiresAt = expiresAt;

            return existingEntry;
        });

        await StartMaintenanceAsync().AnyContext();

        return result.GetValue<long>();
    }

    public Task<bool> ExistsAsync(string key)
    {
        ArgumentException.ThrowIfNullOrEmpty(key);

        if (!_memory.TryGetValue(key, out var existingEntry))
        {
            Interlocked.Increment(ref _misses);
            return Task.FromResult(false);
        }

        if (existingEntry.IsExpired)
        {
            Interlocked.Increment(ref _misses);
            return Task.FromResult(false);
        }

        Interlocked.Increment(ref _hits);
        return Task.FromResult(true);
    }

    public Task<TimeSpan?> GetExpirationAsync(string key)
    {
        ArgumentException.ThrowIfNullOrEmpty(key);

        if (!_memory.TryGetValue(key, out var existingEntry))
        {
            Interlocked.Increment(ref _misses);
            return Task.FromResult<TimeSpan?>(null);
        }

        if (existingEntry.IsExpired)
        {
            Interlocked.Increment(ref _misses);
            return Task.FromResult<TimeSpan?>(null);
        }

        Interlocked.Increment(ref _hits);
        return Task.FromResult<TimeSpan?>(existingEntry.ExpiresAt?.Subtract(_timeProvider.GetUtcNow().UtcDateTime));
    }

    public Task<IDictionary<string, TimeSpan?>> GetAllExpirationAsync(IEnumerable<string> keys)
    {
        if (keys is null)
            throw new ArgumentNullException(nameof(keys));

        string[] keysArray = keys.ToArray();
        if (keysArray.Length is 0)
            return Task.FromResult<IDictionary<string, TimeSpan?>>(ReadOnlyDictionary<string, TimeSpan?>.Empty);

        var result = new Dictionary<string, TimeSpan?>(keysArray.Length);
        foreach (string key in keysArray)
        {
            ArgumentException.ThrowIfNullOrEmpty(key);

            if (!_memory.TryGetValue(key, out var existingEntry))
            {
                Interlocked.Increment(ref _misses);
                // Don't include non-existent keys in result (consistent with GetExpirationAsync returning null)
                continue;
            }

            if (existingEntry.IsExpired)
            {
                Interlocked.Increment(ref _misses);
                // Don't include expired keys in result (consistent with GetExpirationAsync returning null)
                continue;
            }

            Interlocked.Increment(ref _hits);

            // Skip keys without expiration (consistent with GetExpirationAsync behavior)
            if (existingEntry.ExpiresAt.HasValue)
                result[key] = existingEntry.ExpiresAt.Value.Subtract(_timeProvider.GetUtcNow().UtcDateTime);
        }

        return Task.FromResult<IDictionary<string, TimeSpan?>>(result.AsReadOnly());
    }

    public async Task SetExpirationAsync(string key, TimeSpan expiresIn)
    {
        ArgumentException.ThrowIfNullOrEmpty(key);

        var utcNow = _timeProvider.GetUtcNow().UtcDateTime;
        var expiresAt = utcNow.SafeAdd(expiresIn);
        if (expiresAt < utcNow)
        {
            RemoveExpiredKey(key);
            return;
        }

        if (_memory.TryGetValue(key, out var existingEntry) && existingEntry.ExpiresAt != expiresAt)
        {
            Interlocked.Increment(ref _writes);
            existingEntry.ExpiresAt = expiresAt;
            await StartMaintenanceAsync().AnyContext();
        }
    }

    public async Task SetAllExpirationAsync(IDictionary<string, TimeSpan?> expirations)
    {
        ArgumentNullException.ThrowIfNull(expirations);

        if (expirations.Count is 0)
            return;

        var utcNow = _timeProvider.GetUtcNow().UtcDateTime;
        int updated = 0;

        foreach (var kvp in expirations)
        {
            ArgumentException.ThrowIfNullOrEmpty(kvp.Key);

            if (!_memory.TryGetValue(kvp.Key, out var existingEntry))
                continue;

            if (kvp.Value is null)
            {
                if (existingEntry.ExpiresAt is null)
                    continue;

                Interlocked.Increment(ref _writes);
                existingEntry.ExpiresAt = null;
                updated++;
            }
            else
            {
                var expiresAt = utcNow.SafeAdd(kvp.Value.Value);
                if (expiresAt < utcNow)
                {
                    RemoveExpiredKey(kvp.Key);
                }
                else if (existingEntry.ExpiresAt != expiresAt)
                {
                    Interlocked.Increment(ref _writes);
                    existingEntry.ExpiresAt = expiresAt;
                    updated++;
                }
            }
        }

        if (updated > 0)
            await StartMaintenanceAsync().AnyContext();
    }

    private DateTime _lastMaintenance;

    private async Task StartMaintenanceAsync(bool compactImmediately = false)
    {
        _logger.LogInformation("StartMaintenanceAsync called with compactImmediately={CompactImmediately}", compactImmediately);
        
        var utcNow = _timeProvider.GetUtcNow().UtcDateTime;
        if (compactImmediately)
            await CompactAsync().AnyContext();

        if (TimeSpan.FromMilliseconds(250) < utcNow - _lastMaintenance)
        {
            _lastMaintenance = utcNow;
            _ = Task.Run(DoMaintenanceAsync);
        }
    }

    private bool ShouldCompact => (_maxItems.HasValue && _memory.Count > _maxItems) || (_maxMemorySize.HasValue && _currentMemorySize > _maxMemorySize);

    private async Task CompactAsync()
    {
        _logger.LogInformation("CompactAsync called. ShouldCompact={ShouldCompact}, CurrentMemory={CurrentMemory}, MaxMemory={MaxMemory}", 
            ShouldCompact, _currentMemorySize, _maxMemorySize);
            
        if (!ShouldCompact)
            return;

        _logger.LogTrace("CompactAsync: Compacting cache");

        var expiredKeys = new List<string>();
        using (await _lock.LockAsync().AnyContext())
        {
            int removalCount = 0;
            const int maxRemovals = 10; // Safety limit to prevent infinite loops

            while (ShouldCompact && removalCount < maxRemovals)
            {
                // Check if we still need compaction
                bool needsItemCompaction = _maxItems.HasValue && _memory.Count > _maxItems;
                bool needsMemoryCompaction = _maxMemorySize.HasValue && _currentMemorySize > _maxMemorySize;
                
                if (!needsItemCompaction && !needsMemoryCompaction)
                    break;

                // For memory compaction, prefer size-aware eviction
                // For item compaction, prefer traditional LRU
                string keyToRemove = needsMemoryCompaction ? FindWorstSizeToUsageRatio() : FindLeastRecentlyUsed();

                if (keyToRemove == null)
                    break;

                _logger.LogDebug("Removing cache entry {Key} due to cache exceeding limit (Items: {ItemCount}/{MaxItems}, Memory: {MemorySize:N0}/{MaxMemorySize:N0})", 
                    keyToRemove, _memory.Count, _maxItems, _currentMemorySize, _maxMemorySize);
                
                if (_memory.TryRemove(keyToRemove, out var cacheEntry))
                {
                    // Update memory size tracking
                    if (cacheEntry != null)
                        UpdateMemorySize(-cacheEntry.EstimatedSize);
                        
                    if (cacheEntry is { IsExpired: true })
                        expiredKeys.Add(keyToRemove);
                    
                    removalCount++;
                }
                else
                {
                    // Couldn't remove the item, break to prevent infinite loop
                    break;
                }
            }
        }

        // Notify about expired items
        foreach (var expiredKey in expiredKeys)
            OnItemExpired(expiredKey);
    }

    private string FindLeastRecentlyUsed()
    {
        (string Key, long LastAccessTicks, long InstanceNumber) oldest = (null, Int64.MaxValue, 0);
        
        foreach (var kvp in _memory)
        {
            bool isExpired = kvp.Value.IsExpired;
            if (isExpired ||
                kvp.Value.LastAccessTicks < oldest.LastAccessTicks ||
                (kvp.Value.LastAccessTicks == oldest.LastAccessTicks && kvp.Value.InstanceNumber < oldest.InstanceNumber))
                oldest = (kvp.Key, kvp.Value.LastAccessTicks, kvp.Value.InstanceNumber);

            if (isExpired)
                break;
        }

        return oldest.Key;
    }

    private string FindWorstSizeToUsageRatio()
    {
        string candidateKey = null;
        double worstRatio = 0;
        var currentTime = _timeProvider.GetUtcNow().Ticks;

        foreach (var kvp in _memory)
        {
            // Prioritize expired items first
            if (kvp.Value.IsExpired)
                return kvp.Key;

            // Calculate a "waste score" based on size vs recent usage
            var size = kvp.Value.EstimatedSize;
            var timeSinceLastAccess = currentTime - kvp.Value.LastAccessTicks;
            var timeSinceCreation = currentTime - kvp.Value.LastModifiedTicks;
            
            // Avoid division by zero and give preference to older, larger, less-accessed items
            var accessRecency = Math.Max(1, TimeSpan.FromTicks(timeSinceLastAccess).TotalMinutes);
            var ageInMinutes = Math.Max(1, TimeSpan.FromTicks(timeSinceCreation).TotalMinutes);
            
            // Calculate waste score: larger size + older age + less recent access = higher score (worse)
            // Normalize to prevent overflow and give reasonable weighting
            var sizeWeight = Math.Log10(Math.Max(1, size / 1024.0)); // Log scale for size in KB
            var ageWeight = Math.Log10(ageInMinutes);
            var accessWeight = Math.Log10(accessRecency);
            
            var wasteScore = sizeWeight + (ageWeight * 0.5) + (accessWeight * 2.0); // Access recency weighted more heavily
            
            if (wasteScore > worstRatio)
            {
                worstRatio = wasteScore;
                candidateKey = kvp.Key;
            }
        }

        return candidateKey;
    }

    private async Task DoMaintenanceAsync()
    {
        _logger.LogTrace("DoMaintenance: Starting");
        var utcNow = _timeProvider.GetUtcNow().SafeAddMilliseconds(50);

        // Remove expired items and items that are infrequently accessed as they may be updated by add.
        long lastAccessMaximumTicks = utcNow.SafeAddMilliseconds(-300).Ticks;

        try
        {
            foreach (var kvp in _memory.ToArray())
            {
                bool lastAccessTimeIsInfrequent = kvp.Value.LastAccessTicks < lastAccessMaximumTicks;
                if (!lastAccessTimeIsInfrequent)
                    continue;

                var expiresAt = kvp.Value.ExpiresAt;
                if (!expiresAt.HasValue)
                    continue;

                if (expiresAt < DateTime.MaxValue && expiresAt <= utcNow)
                {
                    _logger.LogDebug("DoMaintenance: Removing expired key {Key}", kvp.Key);
                    RemoveKeyIfExpired(kvp.Key);
                }
            }
        }
        catch (Exception ex)
        {
            _logger.LogError(ex, "Error trying to find expired cache items: {Message}", ex.Message);
        }

        if (ShouldCompact)
            await CompactAsync().AnyContext();

        _logger.LogTrace("DoMaintenance: Finished");
    }

    public virtual void Dispose()
    {
        _memory.Clear();
        ItemExpired?.Dispose();
    }

    private sealed record CacheEntry
    {
        private object _cacheValue;
        private static long _instanceCount;
        private readonly bool _shouldClone;
        private readonly TimeProvider _timeProvider;
        private readonly InMemoryCacheClient _cacheClient;
        private long? _estimatedSize;
#if DEBUG
        private long _usageCount;
#endif

        public CacheEntry(object value, DateTime? expiresAt, TimeProvider timeProvider, InMemoryCacheClient cacheClient, bool shouldClone = true)
        {
            _timeProvider = timeProvider;
            _cacheClient = cacheClient;
            _shouldClone = shouldClone && InMemoryCacheClient.TypeRequiresCloning(value?.GetType());
            Value = value;
            ExpiresAt = expiresAt;
            LastModifiedTicks = _timeProvider.GetUtcNow().Ticks;
            InstanceNumber = Interlocked.Increment(ref _instanceCount);
        }

        internal long InstanceNumber { get; private set; }
        internal DateTime? ExpiresAt { get; set; }
        internal bool IsExpired => ExpiresAt.HasValue && ExpiresAt < _timeProvider.GetUtcNow().UtcDateTime;
        internal long LastAccessTicks { get; private set; }
        internal long LastModifiedTicks { get; private set; }
        internal long EstimatedSize => _estimatedSize ??= _cacheClient.CalculateObjectSize(_cacheValue);
#if DEBUG
        internal long UsageCount => _usageCount;
#endif

        internal object Value
        {
            get
            {
                LastAccessTicks = _timeProvider.GetUtcNow().Ticks;
#if DEBUG
                Interlocked.Increment(ref _usageCount);
#endif
                return _shouldClone ? _cacheValue.DeepClone() : _cacheValue;
            }
            set
            {
                _cacheValue = _shouldClone ? value.DeepClone() : value;
                _estimatedSize = null; // Reset cached size calculation

                var utcNow = _timeProvider.GetUtcNow();
                LastAccessTicks = utcNow.Ticks;
                LastModifiedTicks = utcNow.Ticks;
            }
        }

        public T GetValue<T>()
        {
            object val = Value;
            var t = typeof(T);

            if (t == TypeHelper.BoolType || t == TypeHelper.StringType || t == TypeHelper.CharType || t == TypeHelper.DateTimeType || t == TypeHelper.ObjectType || t.IsNumeric())
                return (T)Convert.ChangeType(val, t);

            if (t == TypeHelper.NullableBoolType || t == TypeHelper.NullableCharType || t == TypeHelper.NullableDateTimeType || t.IsNullableNumeric())
                return val == null ? default : (T)Convert.ChangeType(val, Nullable.GetUnderlyingType(t));

            return (T)val;
        }

        private bool TypeRequiresCloning(Type t)
        {
            if (t == null)
                return true;

            if (t == TypeHelper.BoolType ||
                t == TypeHelper.NullableBoolType ||
                t == TypeHelper.StringType ||
                t == TypeHelper.CharType ||
                t == TypeHelper.NullableCharType ||
                t.IsNumeric() ||
                t.IsNullableNumeric())
                return false;

            return !t.GetTypeInfo().IsValueType;
        }
    }

    private long CalculateObjectSize(object value)
    {
        try
        {
            var size = _objectSizeCalculator(value);
            
            // Log warning if object exceeds maximum size
            if (_maxObjectSize.HasValue && size > _maxObjectSize.Value)
            {
                _logger.LogWarning("Cache object size {ObjectSize:N0} bytes exceeds maximum recommended size {MaxObjectSize:N0} bytes for type {ObjectType}",
                    size, _maxObjectSize.Value, value?.GetType().Name ?? "null");
            }
            
            return size;
        }
        catch (Exception ex)
        {
            _logger.LogError(ex, "Error calculating object size for type {ObjectType}, using fallback estimation", 
                value?.GetType().Name ?? "null");
            
            // Fallback to simple estimation
            return value switch
            {
                null => 8,
                string str => 24 + (str.Length * 2),
                _ => 64 // Default object overhead
            };
        }
    }

    private static bool TypeRequiresCloning(Type t)
    {
        if (t == null)
            return true;

        if (t == TypeHelper.BoolType ||
            t == TypeHelper.NullableBoolType ||
            t == TypeHelper.StringType ||
            t == TypeHelper.CharType ||
            t == TypeHelper.NullableCharType ||
            t.IsNumeric() ||
            t.IsNullableNumeric())
            return false;

        return !t.GetTypeInfo().IsValueType;
    }
}

public class ItemExpiredEventArgs : EventArgs
{
    public InMemoryCacheClient Client { get; set; }
    public string Key { get; set; }
    public bool SendNotification { get; set; }
}<|MERGE_RESOLUTION|>--- conflicted
+++ resolved
@@ -1,4 +1,4 @@
-﻿using System;
+using System;
 using System.Collections.Concurrent;
 using System.Collections.Generic;
 using System.Collections.ObjectModel;
@@ -194,21 +194,16 @@
         ArgumentException.ThrowIfNullOrEmpty(key);
 
         _logger.LogTrace("RemoveAsync: Removing key: {Key}", key);
-<<<<<<< HEAD
-        
-        bool removed = _memory.TryRemove(key, out var removedEntry);
-        if (removed && removedEntry != null)
-            UpdateMemorySize(-removedEntry.EstimatedSize);
-        
-        return Task.FromResult(removed);
-=======
-
         if (!_memory.TryRemove(key, out var entry))
+        {
             return Task.FromResult(false);
+        }
+
+        // Key was found and removed. Update memory size.
+        UpdateMemorySize(-entry.EstimatedSize);
 
         // Return false if the entry was expired (consistent with Redis behavior)
         return Task.FromResult(!entry.IsExpired);
->>>>>>> e6ffe327
     }
 
     public async Task<bool> RemoveIfEqualAsync<T>(string key, T expected)
