--- conflicted
+++ resolved
@@ -41,11 +41,7 @@
         public Task<Stream> GetFileStreamAsync(string path, CancellationToken cancellationToken = default) =>
             GetFileStreamAsync(path, StreamMode.Read, cancellationToken);
 
-<<<<<<< HEAD
         public async Task<Stream> GetFileStreamAsync(string path, FileAccess fileAccess, CancellationToken cancellationToken = default) {
-=======
-        public Task<Stream> GetFileStreamAsync(string path, StreamMode streamMode, CancellationToken cancellationToken = default) {
->>>>>>> abab9889
             if (String.IsNullOrEmpty(path))
                 throw new ArgumentNullException(nameof(path));
 
