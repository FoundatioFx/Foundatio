--- conflicted
+++ resolved
@@ -1,7 +1,4 @@
 ﻿using System;
-using System.Collections.Generic;
-using System.Linq;
-using Foundatio.Utility;
 
 namespace Foundatio.Queues {
     public class InMemoryQueueOptions<T> : SharedQueueOptions<T> where T : class {
@@ -19,13 +16,5 @@
             Target.RetryMultipliers = multipliers ?? throw new ArgumentNullException(nameof(multipliers));
             return this;
         }
-<<<<<<< HEAD
-=======
-
-        public InMemoryQueueOptionsBuilder<T> Behavior(params IQueueBehavior<T>[] behaviors) {
-           Target.Behaviors.AddRange(behaviors);
-           return this;
-        }
->>>>>>> e016f6c1
     }
 }