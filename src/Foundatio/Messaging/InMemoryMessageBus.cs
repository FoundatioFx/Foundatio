--- conflicted
+++ resolved
@@ -56,11 +56,7 @@
             };
 
             try {
-<<<<<<< HEAD
-                await SendMessageToSubscribers(messageData);
-=======
                 await SendMessageToSubscribersAsync(messageData).AnyContext();
->>>>>>> 67241d6d
             } catch (Exception ex) {
                 // swallow exceptions from subscriber handlers for the in memory bus
                 _logger.LogWarning(ex, "Error sending message to subscribers: {ErrorMessage}", ex.Message);
