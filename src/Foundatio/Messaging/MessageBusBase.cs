--- conflicted
+++ resolved
@@ -49,14 +49,8 @@
             return _typeNameSerializer.Deserialize(messageType);
         }
 
-<<<<<<< HEAD
-        protected virtual Task EnsureTopicSubscriptionAsync(CancellationToken cancellationToken) => Task.CompletedTask;
-        protected virtual Task<IMessageSubscription> SubscribeImplAsync<T>(Func<T, CancellationToken, Task> handler) where T : class {
-            var messageSubscription = new MessageSubscription();
-=======
         protected virtual Task EnsureTopicSubscriptionAsync<T>(CancellationToken cancellationToken) where T : class => Task.CompletedTask;
         protected virtual Task SubscribeImplAsync<T>(Func<T, CancellationToken, Task> handler, CancellationToken cancellationToken) where T : class {
->>>>>>> f7b08ce2
             var subscriber = new Subscriber {
                 CancellationToken = messageSubscription.CancellationToken,
                 Type = typeof(T),
@@ -80,15 +74,9 @@
         public async Task<IMessageSubscription> SubscribeAsync<T>(Func<T, CancellationToken, Task> handler) where T : class {
             if (_logger.IsEnabled(LogLevel.Trace))
                 _logger.LogTrace("Adding subscriber for {MessageType}.", typeof(T).FullName);
-<<<<<<< HEAD
-            await EnsureTopicSubscriptionAsync(cancellationToken).AnyContext();
-            var messageSubscription = await SubscribeImplAsync(handler).AnyContext();
-            return messageSubscription;
-=======
             
             await EnsureTopicSubscriptionAsync<T>(cancellationToken).AnyContext();
             await SubscribeImplAsync(handler, cancellationToken).AnyContext();
->>>>>>> f7b08ce2
         }
 
         protected bool MessageTypeHasSubscribers(Type messageType) {
