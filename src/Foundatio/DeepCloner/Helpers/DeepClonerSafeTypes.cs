﻿#define NETCORE
using System;
using System.Collections.Concurrent;
using System.Collections.Generic;
using System.Linq;
using System.Reflection;

namespace Foundatio.Force.DeepCloner.Helpers
{
	/// <summary>
	/// Safe types are types, which can be copied without real cloning. e.g. simple structs or strings (it is immutable)
	/// </summary>
	internal static class DeepClonerSafeTypes
	{
		internal static readonly ConcurrentDictionary<Type, bool> KnownTypes = new();

<<<<<<< HEAD
=======
		internal static readonly ConcurrentDictionary<Type, bool> KnownClasses = new();

>>>>>>> fc95a16c
		static DeepClonerSafeTypes()
		{
			foreach (
				var x in
					new[]
						{
							typeof(byte), typeof(short), typeof(ushort), typeof(int), typeof(uint), typeof(long), typeof(ulong),
							typeof(float), typeof(double), typeof(decimal), typeof(char), typeof(string), typeof(bool), typeof(DateTime),
							typeof(IntPtr), typeof(UIntPtr), typeof(Guid),
							// do not clone such native type
							Type.GetType("System.RuntimeType"),
							Type.GetType("System.RuntimeTypeHandle"),
#if !NETCORE
							typeof(DBNull)
#endif
						}) KnownTypes.TryAdd(x, true);
		}

		private static bool CanReturnSameType(Type type, HashSet<Type> processingTypes)
		{
			bool isSafe;
			if (KnownTypes.TryGetValue(type, out isSafe))
				return isSafe;
			
			// enums are safe
			// pointers (e.g. int*) are unsafe, but we cannot do anything with it except blind copy
			if (type.IsEnum() || type.IsPointer)
			{
				KnownTypes.TryAdd(type, true);
				return true;
			}

#if !NETCORE
			// do not do anything with remoting. it is very dangerous to clone, bcs it relate to deep core of framework
			if (type.FullName.StartsWith("System.Runtime.Remoting.")
				&& type.Assembly == typeof(System.Runtime.Remoting.CustomErrorsModes).Assembly)
			{
				KnownTypes.TryAdd(type, true);
				return true;
			}

			if (type.FullName.StartsWith("System.Reflection.") && type.Assembly == typeof(PropertyInfo).Assembly)
			{
				KnownTypes.TryAdd(type, true);
				return true;
			}

			// catched by previous condition
			/*if (type.FullName.StartsWith("System.Reflection.Emit") && type.Assembly == typeof(System.Reflection.Emit.OpCode).Assembly)
			{
				KnownTypes.TryAdd(type, true);
				return true;
			}*/
			
			// this types are serious native resources, it is better not to clone it
			if (type.IsSubclassOf(typeof(System.Runtime.ConstrainedExecution.CriticalFinalizerObject)))
			{
				KnownTypes.TryAdd(type, true);
				return true;
			}

			// Better not to do anything with COM
			if (type.IsCOMObject)
			{
				KnownTypes.TryAdd(type, true);
				return true;
			}
#else
			// do not copy db null
			if (type.FullName.StartsWith("System.DBNull"))
			{
				KnownTypes.TryAdd(type, true);
				return true;
			}

			if (type.FullName.StartsWith("System.RuntimeType"))
			{
				KnownTypes.TryAdd(type, true);
				return true;
			}
			
			if (type.FullName.StartsWith("System.Reflection.") && Equals(type.GetTypeInfo().Assembly, typeof(PropertyInfo).GetTypeInfo().Assembly))
			{
				KnownTypes.TryAdd(type, true);
				return true;
			}

			if (type.IsSubclassOfTypeByName("CriticalFinalizerObject"))
			{
				KnownTypes.TryAdd(type, true);
				return true;
			}
			
			// better not to touch ms dependency injection
			if (type.FullName.StartsWith("Microsoft.Extensions.DependencyInjection."))
			{
				KnownTypes.TryAdd(type, true);
				return true;
			}

			if (type.FullName == "Microsoft.EntityFrameworkCore.Internal.ConcurrencyDetector")
			{
				KnownTypes.TryAdd(type, true);
				return true;
			}
#endif

			// classes are always unsafe (we should copy it fully to count references)
			if (!type.IsValueType())
			{
				KnownTypes.TryAdd(type, false);
				return false;
			}

			if (processingTypes == null)
				processingTypes = new HashSet<Type>();

			// structs cannot have a loops, but check it anyway
			processingTypes.Add(type);

			List<FieldInfo> fi = new List<FieldInfo>();
			var tp = type;
			do
			{
				fi.AddRange(tp.GetAllFields());
				tp = tp.BaseType();
			}
			while (tp != null);

			foreach (var fieldInfo in fi)
			{
				// type loop
				var fieldType = fieldInfo.FieldType;
				if (processingTypes.Contains(fieldType))
					continue;

				// not safe and not not safe. we need to go deeper
				if (!CanReturnSameType(fieldType, processingTypes))
				{
					KnownTypes.TryAdd(type, false);
					return false;
				}
			}

			KnownTypes.TryAdd(type, true);
			return true;
		}

		// not used anymore
		/*/// <summary>
		/// Classes with only safe fields are safe for ShallowClone (if they root objects for copying)
		/// </summary>
		private static bool CanCopyClassInShallow(Type type)
		{
			// do not do this anything for struct and arrays
			if (!type.IsClass() || type.IsArray)
			{
				return false;
			}

			List<FieldInfo> fi = new List<FieldInfo>();
			var tp = type;
			do
			{
				fi.AddRange(tp.GetAllFields());
				tp = tp.BaseType();
			}
			while (tp != null);

			if (fi.Any(fieldInfo => !CanReturnSameType(fieldInfo.FieldType, null)))
			{
				return false;
			}

			return true;
		}*/

		public static bool CanReturnSameObject(Type type)
		{
			return CanReturnSameType(type, null);
		}
	}
}<|MERGE_RESOLUTION|>--- conflicted
+++ resolved
@@ -14,12 +14,7 @@
 	{
 		internal static readonly ConcurrentDictionary<Type, bool> KnownTypes = new();
 
-<<<<<<< HEAD
-=======
-		internal static readonly ConcurrentDictionary<Type, bool> KnownClasses = new();
-
->>>>>>> fc95a16c
-		static DeepClonerSafeTypes()
+    static DeepClonerSafeTypes()
 		{
 			foreach (
 				var x in
