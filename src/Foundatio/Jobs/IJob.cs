--- conflicted
+++ resolved
@@ -55,11 +55,7 @@
                 if (cancellationToken.IsCancellationRequested)
                     logger.Trace("Job cancellation requested.");
 
-<<<<<<< HEAD
                 logger.Info("Stopping continuous job type \"{0}\" on machine \"{1}\"...", jobName, Environment.MachineName);
-=======
-                SystemClock.Sleep(1); // allow events to process
->>>>>>> 7f922089
             }
         }
 
