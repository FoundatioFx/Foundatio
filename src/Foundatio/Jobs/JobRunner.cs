--- conflicted
+++ resolved
@@ -119,12 +119,8 @@
                         var task = new Task(() => {
                             try {
                                 var jobInstance = _options.JobFactory();
-<<<<<<< HEAD
                                 jobInstance.RunContinuous(_options.Interval, _options.IterationLimit, cancellationToken);
-=======
-                                await jobInstance.RunContinuousAsync(_options.Interval, _options.IterationLimit, cancellationToken).AnyContext();
                             } catch (TaskCanceledException) {
->>>>>>> c092b26d
                             } catch (Exception ex) {
                                 if (_logger.IsEnabled(LogLevel.Error))
                                     _logger.LogError(ex, "Error running job instance: {Message}", ex.Message);
@@ -162,12 +158,8 @@
                 _jobShutdownCancellationTokenSource = new CancellationTokenSource();
                 Console.CancelKeyPress += (sender, args) => {
                     _jobShutdownCancellationTokenSource.Cancel();
-<<<<<<< HEAD
                     if (logger != null & logger.IsEnabled(LogLevel.Information))
                         logger.LogInformation("Job shutdown event signaled: {SpecialKey}", args.SpecialKey);
-=======
-                    logger?.Info("Job shutdown event signaled: {0}", args.SpecialKey);
->>>>>>> c092b26d
                     args.Cancel = true;
                 };
 
