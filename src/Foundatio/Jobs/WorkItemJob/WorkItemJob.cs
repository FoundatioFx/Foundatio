--- conflicted
+++ resolved
@@ -90,18 +90,8 @@
                     }
                 }
 
-<<<<<<< HEAD
                 await ReportProgress(handler, queueEntry, progress, message).AnyContext();
-=======
-                await _messageBus.PublishAsync(new WorkItemStatus {
-                    WorkItemId = queueEntry.Value.WorkItemId,
-                    Progress = progress,
-                    Message = message,
-                    Type = queueEntry.Value.Type
-                }).AnyContext();
-
-                handler.Log.Info(() => $"Progress {workItemDataType.Name}: {message}");
->>>>>>> 01d018e5
+                handler.Log.Info(() => $"{workItemDataType.Name} Progress {progress}%: {message}");
             });
 
             try {
