--- conflicted
+++ resolved
@@ -17,19 +17,11 @@
     }
 
     public static class QueueJobExtensions {
-<<<<<<< HEAD
-        public static async Task RunUntilEmptyAsync<T>(this IQueueJob<T> job, CancellationToken cancellationToken = default(CancellationToken)) where T : class {
+        public static void RunUntilEmpty<T>(this IQueueJob<T> job, CancellationToken cancellationToken = default(CancellationToken)) where T : class {
             var logger = job.GetLogger() ?? NullLogger.Instance;
-            await job.RunContinuousAsync(cancellationToken: cancellationToken, interval: TimeSpan.FromMilliseconds(1), continuationCallback: async () => {
-                var stats = await job.Queue.GetQueueStatsAsync().AnyContext();
-                logger.LogTrace("RunUntilEmpty continuation: queue: {Queued} working={Working}", stats.Queued, stats.Working);
-=======
-        public static void RunUntilEmpty<T>(this IQueueJob<T> job, CancellationToken cancellationToken = default(CancellationToken)) where T : class {
-            var logger = job.GetLogger();
             job.RunContinuous(cancellationToken: cancellationToken, continuationCallback: async () => {
                 // Allow abandoned items to be added in a background task.
                 await Task.Yield();
->>>>>>> 583bb71b
 
                 var stats = await job.Queue.GetQueueStatsAsync().AnyContext();
                 logger.LogTrace("RunUntilEmpty continuation: Queued={Queued}, Working={Working}, Abandoned={Abandoned}", stats.Queued, stats.Working, stats.Abandoned);
