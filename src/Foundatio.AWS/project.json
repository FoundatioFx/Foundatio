{
    "version": "99.99.99-dev",
    "title": "Foundatio Amazon AWS Implementations",
    "description": "Pluggable foundation blocks for building distributed apps.",
    "authors": [ "bniemyjski", "ejsmith" ],
    "copyright": "Copyright (c) 2016 Exceptionless.  All rights reserved.",
    "packOptions": {
        "tags": [ "Queue", "Messaging", "Message", "Bus", "Locking", "Lock", "Distributed", "File", "Storage", "Blob", "Jobs", "Metrics", "Stats", "Azure", "Redis", "StatsD", "Amazon", "AWS", "S3", "broker", "Logging", "Log", "pcl", "NETSTANDARD", "Core" ],
        "owners": [ "Exceptionless" ],
        "projectUrl": "https://github.com/exceptionless/Foundatio",
        "releaseNotes": "https://github.com/exceptionless/Foundatio/releases",
        "iconUrl": "https://be.exceptionless.io/img/exceptionless-32.png",
        "licenseUrl": "http://www.apache.org/licenses/LICENSE-2.0",
        "repository": {
            "type": "git",
            "url": "https://github.com/exceptionless/Foundatio"
        }
    },
    "buildOptions": {
        "debugType": "portable",
        "nowarn": [
            "CS1591"
        ],
        "optimize": true,
        "warningsAsErrors": true,
        "xmlDoc": true
    },
    "dependencies": {
<<<<<<< HEAD
        "AWSSDK.Core": "3.2.5-beta",
        "AWSSDK.S3": "3.2.5-beta",
        "Foundatio": {
            "target": "project"
        }
=======
      "AWSSDK.Core": "3.1.9.2",
      "AWSSDK.S3": "3.1.8.3",
      "Foundatio": {
        "target": "project"
      }
>>>>>>> 7f922089
    },
    "frameworks": {
        "netstandard1.5": {
            "buildOptions": {
                "define": [ "NETSTANDARD", "NETSTANDARD1_5" ]
            }
        },
        "net46": {
            "buildOptions": {
                "define": [ "NET46" ]
            }
        }
    }
}<|MERGE_RESOLUTION|>--- conflicted
+++ resolved
@@ -1,55 +1,39 @@
 {
-    "version": "99.99.99-dev",
-    "title": "Foundatio Amazon AWS Implementations",
-    "description": "Pluggable foundation blocks for building distributed apps.",
-    "authors": [ "bniemyjski", "ejsmith" ],
-    "copyright": "Copyright (c) 2016 Exceptionless.  All rights reserved.",
-    "packOptions": {
-        "tags": [ "Queue", "Messaging", "Message", "Bus", "Locking", "Lock", "Distributed", "File", "Storage", "Blob", "Jobs", "Metrics", "Stats", "Azure", "Redis", "StatsD", "Amazon", "AWS", "S3", "broker", "Logging", "Log", "pcl", "NETSTANDARD", "Core" ],
-        "owners": [ "Exceptionless" ],
-        "projectUrl": "https://github.com/exceptionless/Foundatio",
-        "releaseNotes": "https://github.com/exceptionless/Foundatio/releases",
-        "iconUrl": "https://be.exceptionless.io/img/exceptionless-32.png",
-        "licenseUrl": "http://www.apache.org/licenses/LICENSE-2.0",
-        "repository": {
-            "type": "git",
-            "url": "https://github.com/exceptionless/Foundatio"
-        }
+  "version": "99.99.99-dev",
+  "title": "Foundatio Amazon AWS Implementations",
+  "description": "Pluggable foundation blocks for building distributed apps.",
+  "authors": [ "bniemyjski", "ejsmith" ],
+  "copyright": "Copyright (c) 2016 Exceptionless.  All rights reserved.",
+  "packOptions": {
+    "tags": [ "Queue", "Messaging", "Message", "Bus", "Locking", "Lock", "Distributed", "File", "Storage", "Blob", "Jobs", "Metrics", "Stats", "Azure", "Redis", "StatsD", "Amazon", "AWS", "S3", "broker", "Logging", "Log", "pcl", "NETSTANDARD", "Core" ],
+    "owners": [ "Exceptionless" ],
+    "projectUrl": "https://github.com/exceptionless/Foundatio",
+    "releaseNotes": "https://github.com/exceptionless/Foundatio/releases",
+    "iconUrl": "https://be.exceptionless.io/img/exceptionless-32.png",
+    "licenseUrl": "http://www.apache.org/licenses/LICENSE-2.0",
+    "repository": {
+      "type": "git",
+      "url": "https://github.com/exceptionless/Foundatio"
+    }
+  },
+  "buildOptions": {
+    "debugType": "portable",
+    "nowarn": [
+      "CS1591"
+    ],
+    "optimize": true,
+    "warningsAsErrors": true,
+    "xmlDoc": true
+  },
+  "dependencies": {
+    "Foundatio": {
+      "target": "project"
     },
-    "buildOptions": {
-        "debugType": "portable",
-        "nowarn": [
-            "CS1591"
-        ],
-        "optimize": true,
-        "warningsAsErrors": true,
-        "xmlDoc": true
-    },
-    "dependencies": {
-<<<<<<< HEAD
-        "AWSSDK.Core": "3.2.5-beta",
-        "AWSSDK.S3": "3.2.5-beta",
-        "Foundatio": {
-            "target": "project"
-        }
-=======
-      "AWSSDK.Core": "3.1.9.2",
-      "AWSSDK.S3": "3.1.8.3",
-      "Foundatio": {
-        "target": "project"
-      }
->>>>>>> 7f922089
-    },
-    "frameworks": {
-        "netstandard1.5": {
-            "buildOptions": {
-                "define": [ "NETSTANDARD", "NETSTANDARD1_5" ]
-            }
-        },
-        "net46": {
-            "buildOptions": {
-                "define": [ "NET46" ]
-            }
-        }
-    }
+    "NETStandard.Library": "1.6.0",
+    "AWSSDK.S3": "3.2.6-beta"
+  },
+  "frameworks": {
+    "netstandard1.5": {},
+    "net46": {}
+  }
 }