--- conflicted
+++ resolved
@@ -8,13 +8,9 @@
     <ProjectReference Include="..\Foundatio\Foundatio.csproj" />
   </ItemGroup>
   <ItemGroup>
-<<<<<<< HEAD
     <PackageReference Include="AWSSDK.CloudWatch" Version="3.3.1.7" />
     <PackageReference Include="AWSSDK.Core" Version="3.3.10.1" />
     <PackageReference Include="AWSSDK.S3" Version="3.3.5.10" />
-=======
-    <PackageReference Include="AWSSDK.S3" Version="3.3.5.7" />
-    <PackageReference Include="AWSSDK.SQS" Version="3.3.1.7" />
->>>>>>> 243a1a83
+    <PackageReference Include="AWSSDK.SQS" Version="3.3.1.10" />
   </ItemGroup>
 </Project>