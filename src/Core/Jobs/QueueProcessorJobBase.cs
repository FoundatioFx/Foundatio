--- conflicted
+++ resolved
@@ -31,21 +31,13 @@
             if (queueEntry == null)
                 return JobResult.Success;
 
-            using (var lockValue = GetQueueItemLock(queueEntry))
-            {
+            using (var lockValue = GetQueueItemLock(queueEntry)) {
                 if (lockValue == null)
                     return JobResult.SuccessWithMessage("Unable to acquire queue item lock.");
 
-<<<<<<< HEAD
-            using (lockValue) {
+                Logger.Trace().Message("Processing queue entry '{0}'.", queueEntry.Id).Write();
                 try {
-                    var result = await ProcessQueueItemAsync(queueEntry).AnyContext();
-=======
-                Logger.Trace().Message("Processing queue entry '{0}'.", queueEntry.Id).Write();
-                try
-                {
                     var result = await ProcessQueueItem(queueEntry);
->>>>>>> 04e9fbd3
 
                     if (!AutoComplete)
                         return result;
