﻿using System;
using System.Runtime.InteropServices;
using System.Threading.Tasks;
using Foundatio.Extensions;

namespace Foundatio.Utility {
    internal static class TaskHelper {
        private static readonly Task _defaultCompleted = FromResult(new AsyncVoid());
        
        public static Task Completed() {
            return _defaultCompleted;
        }

        public static Task<TResult> FromResult<TResult>(TResult result) {
            var completionSource = new TaskCompletionSource<TResult>();
            completionSource.SetResult(result);
            return completionSource.Task;
        }

<<<<<<< HEAD
        public static Task<object> NullResult() {
            return _completedTaskReturningNull;
        }

        public static bool SetIfTaskFailed<TResult>(this TaskCompletionSource<TResult> tcs, Task source) {
            switch (source.Status) {
                case TaskStatus.Canceled:
                case TaskStatus.Faulted:
                    return TrySetFromTask(tcs, source);
                default:
                    return false;
            }
        }

        public static bool TrySetFromTask<TResult>(this TaskCompletionSource<TResult> tcs, Task source) {
            if (source.Status == TaskStatus.Canceled)
                return tcs.TrySetCanceled();
            if (source.Status == TaskStatus.Faulted)
                return tcs.TrySetException(source.Exception.InnerExceptions);
            if (source.Status != TaskStatus.RanToCompletion)
                return false;
            var task = source as Task<TResult>;
            return tcs.TrySetResult(task == null ? default(TResult) : task.Result);
        }

        public static bool TrySetFromTask<TResult>(this TaskCompletionSource<Task<TResult>> tcs, Task source) {
            if (source.Status == TaskStatus.Canceled)
                return tcs.TrySetCanceled();
            if (source.Status == TaskStatus.Faulted)
                return tcs.TrySetException(source.Exception.InnerExceptions);
            if (source.Status != TaskStatus.RanToCompletion)
                return false;
            var task = source as Task<Task<TResult>>;
            if (task != null)
                return tcs.TrySetResult(task.Result);
            var result = source as Task<TResult>;

            return tcs.TrySetResult(result ?? FromResult(default(TResult)));
        }

        public static Task RunPeriodic(Func<Task> action, TimeSpan interval, CancellationToken cancellationToken = default(CancellationToken), TimeSpan? initialDelay = null) {
            return Task.Factory.StartNew(async () => {
                if (initialDelay.HasValue && initialDelay.Value > TimeSpan.Zero)
                    await Task.Delay(initialDelay.Value, cancellationToken).AnyContext();

                while (!cancellationToken.IsCancellationRequested) {
                    try {
                        await action().AnyContext();
                    } catch (Exception ex) {
                        Trace.TraceError(ex.Message);
                    }

                    await Task.Delay(interval, cancellationToken).AnyContext();
                }
            }, cancellationToken, TaskCreationOptions.LongRunning, TaskScheduler.Current);
        }

        public async static Task<bool> DelayUntil(Func<bool> condition, TimeSpan? timeout = null, int checkInterval = 100) {
            DateTime start = DateTime.Now;
            while (!condition()) {
                if (timeout.HasValue && DateTime.Now.Subtract(start) > timeout.Value)
                    return false;

                await Task.Delay(TimeSpan.FromMilliseconds(checkInterval)).AnyContext();
            }

            return true;
        }

        public static Task TimeoutAfter(this Task task, TimeSpan timeout) {
            if (task.IsCompleted || (timeout == Timeout.InfiniteTimeSpan))
                return task;

            var tcs = new TaskCompletionSource<AsyncVoid>();

            if (timeout == TimeSpan.Zero) {
                tcs.SetException(new TimeoutException());
                return tcs.Task;
            }

            var timer = new Timer(state => {
                var myTcs = (TaskCompletionSource<AsyncVoid>)state;
                myTcs.TrySetException(new TimeoutException());
            }, tcs, timeout, Timeout.InfiniteTimeSpan);

            task.ContinueWith((antecedent, state) => {
                var tuple = (Tuple<Timer, TaskCompletionSource<AsyncVoid>>)state;
                tuple.Item1.Dispose();

                MarshalTaskResults(antecedent, tuple.Item2);
            },
            Tuple.Create(timer, tcs), CancellationToken.None, TaskContinuationOptions.ExecuteSynchronously, TaskScheduler.Default);

            return tcs.Task;
        }

        internal static void MarshalTaskResults<TResult>(
            Task source, TaskCompletionSource<TResult> proxy) {
            switch (source.Status) {
                case TaskStatus.Faulted:
                    proxy.TrySetException(source.Exception);
                    break;
                case TaskStatus.Canceled:
                    proxy.TrySetCanceled();
                    break;
                case TaskStatus.RanToCompletion:
                    var castedSource = source as Task<TResult>;
                    proxy.TrySetResult(castedSource == null ? default(TResult) : castedSource.Result);
                    break;
            }
        }

=======
>>>>>>> 108104fe
        [StructLayout(LayoutKind.Sequential, Size = 1)]
        private struct AsyncVoid {}
    }
}<|MERGE_RESOLUTION|>--- conflicted
+++ resolved
@@ -1,7 +1,6 @@
 ﻿using System;
 using System.Runtime.InteropServices;
 using System.Threading.Tasks;
-using Foundatio.Extensions;
 
 namespace Foundatio.Utility {
     internal static class TaskHelper {
@@ -17,121 +16,6 @@
             return completionSource.Task;
         }
 
-<<<<<<< HEAD
-        public static Task<object> NullResult() {
-            return _completedTaskReturningNull;
-        }
-
-        public static bool SetIfTaskFailed<TResult>(this TaskCompletionSource<TResult> tcs, Task source) {
-            switch (source.Status) {
-                case TaskStatus.Canceled:
-                case TaskStatus.Faulted:
-                    return TrySetFromTask(tcs, source);
-                default:
-                    return false;
-            }
-        }
-
-        public static bool TrySetFromTask<TResult>(this TaskCompletionSource<TResult> tcs, Task source) {
-            if (source.Status == TaskStatus.Canceled)
-                return tcs.TrySetCanceled();
-            if (source.Status == TaskStatus.Faulted)
-                return tcs.TrySetException(source.Exception.InnerExceptions);
-            if (source.Status != TaskStatus.RanToCompletion)
-                return false;
-            var task = source as Task<TResult>;
-            return tcs.TrySetResult(task == null ? default(TResult) : task.Result);
-        }
-
-        public static bool TrySetFromTask<TResult>(this TaskCompletionSource<Task<TResult>> tcs, Task source) {
-            if (source.Status == TaskStatus.Canceled)
-                return tcs.TrySetCanceled();
-            if (source.Status == TaskStatus.Faulted)
-                return tcs.TrySetException(source.Exception.InnerExceptions);
-            if (source.Status != TaskStatus.RanToCompletion)
-                return false;
-            var task = source as Task<Task<TResult>>;
-            if (task != null)
-                return tcs.TrySetResult(task.Result);
-            var result = source as Task<TResult>;
-
-            return tcs.TrySetResult(result ?? FromResult(default(TResult)));
-        }
-
-        public static Task RunPeriodic(Func<Task> action, TimeSpan interval, CancellationToken cancellationToken = default(CancellationToken), TimeSpan? initialDelay = null) {
-            return Task.Factory.StartNew(async () => {
-                if (initialDelay.HasValue && initialDelay.Value > TimeSpan.Zero)
-                    await Task.Delay(initialDelay.Value, cancellationToken).AnyContext();
-
-                while (!cancellationToken.IsCancellationRequested) {
-                    try {
-                        await action().AnyContext();
-                    } catch (Exception ex) {
-                        Trace.TraceError(ex.Message);
-                    }
-
-                    await Task.Delay(interval, cancellationToken).AnyContext();
-                }
-            }, cancellationToken, TaskCreationOptions.LongRunning, TaskScheduler.Current);
-        }
-
-        public async static Task<bool> DelayUntil(Func<bool> condition, TimeSpan? timeout = null, int checkInterval = 100) {
-            DateTime start = DateTime.Now;
-            while (!condition()) {
-                if (timeout.HasValue && DateTime.Now.Subtract(start) > timeout.Value)
-                    return false;
-
-                await Task.Delay(TimeSpan.FromMilliseconds(checkInterval)).AnyContext();
-            }
-
-            return true;
-        }
-
-        public static Task TimeoutAfter(this Task task, TimeSpan timeout) {
-            if (task.IsCompleted || (timeout == Timeout.InfiniteTimeSpan))
-                return task;
-
-            var tcs = new TaskCompletionSource<AsyncVoid>();
-
-            if (timeout == TimeSpan.Zero) {
-                tcs.SetException(new TimeoutException());
-                return tcs.Task;
-            }
-
-            var timer = new Timer(state => {
-                var myTcs = (TaskCompletionSource<AsyncVoid>)state;
-                myTcs.TrySetException(new TimeoutException());
-            }, tcs, timeout, Timeout.InfiniteTimeSpan);
-
-            task.ContinueWith((antecedent, state) => {
-                var tuple = (Tuple<Timer, TaskCompletionSource<AsyncVoid>>)state;
-                tuple.Item1.Dispose();
-
-                MarshalTaskResults(antecedent, tuple.Item2);
-            },
-            Tuple.Create(timer, tcs), CancellationToken.None, TaskContinuationOptions.ExecuteSynchronously, TaskScheduler.Default);
-
-            return tcs.Task;
-        }
-
-        internal static void MarshalTaskResults<TResult>(
-            Task source, TaskCompletionSource<TResult> proxy) {
-            switch (source.Status) {
-                case TaskStatus.Faulted:
-                    proxy.TrySetException(source.Exception);
-                    break;
-                case TaskStatus.Canceled:
-                    proxy.TrySetCanceled();
-                    break;
-                case TaskStatus.RanToCompletion:
-                    var castedSource = source as Task<TResult>;
-                    proxy.TrySetResult(castedSource == null ? default(TResult) : castedSource.Result);
-                    break;
-            }
-        }
-
-=======
->>>>>>> 108104fe
         [StructLayout(LayoutKind.Sequential, Size = 1)]
         private struct AsyncVoid {}
     }
