﻿#pragma warning disable CS4014 // Because this call is not awaited, execution of the current method continues before the call is completed

using System;
using System.Collections.Concurrent;
using System.Collections.Generic;
using System.Linq;
using System.Threading;
using System.Threading.Tasks;
using Foundatio.Extensions;
using Foundatio.Jobs;
using Foundatio.Logging;
using Foundatio.Messaging;
using Foundatio.Metrics;
using Foundatio.Queues;
using Foundatio.ServiceProviders;
using Foundatio.Tests.Utility;
using Foundatio.Utility;
using Xunit;
using Xunit.Abstractions;

namespace Foundatio.Tests.Jobs {
    public class WorkItemJobTests : CaptureTests {
        public WorkItemJobTests(CaptureFixture fixture, ITestOutputHelper output) : base(fixture, output) {}

        [Fact]
        public async Task CanRunWorkItem() {
            var queue = new InMemoryQueue<WorkItemData>();
            var messageBus = new InMemoryMessageBus();
            var handlerRegistry = new WorkItemHandlers();
            var job = new WorkItemJob(queue, messageBus, handlerRegistry);

            handlerRegistry.Register<MyWorkItem>(async ctx => {
                var jobData = ctx.GetData<MyWorkItem>();
                Assert.Equal("Test", jobData.SomeData);

                for (int i = 0; i < 10; i++) {
                    await Task.Delay(100).AnyContext();
                    ctx.ReportProgress(10 * i);
                }
            });

<<<<<<< HEAD
            var jobId = await queue.EnqueueAsync(new MyWorkItem { SomeData = "Test" }, true).AnyContext();

            int statusCount = 0;
            messageBus.SubscribeAsync<WorkItemStatus>(status => {
=======
            var jobId = await queue.EnqueueAsync(new MyWorkItem {
                SomeData = "Test"
            }, true).AnyContext();

            int statusCount = 0;
            messageBus.Subscribe<WorkItemStatus>(status => {
>>>>>>> 108104fe
                Logger.Trace().Message($"Progress: {status.Progress}").Write();
                Assert.Equal(jobId, status.WorkItemId);
                statusCount++;
            });

            await job.RunUntilEmptyAsync().AnyContext();

            Assert.Equal(12, statusCount);
        }

        [Fact]
        public async Task CanHandleMultipleWorkItemInstances() {
            var metrics = new InMemoryMetricsClient();
            var queue = new InMemoryQueue<WorkItemData>(retryDelay: TimeSpan.Zero, retries: 0);
            queue.AttachBehavior(new MetricsQueueBehavior<WorkItemData>(metrics));
            var messageBus = new InMemoryMessageBus();
            var handlerRegistry = new WorkItemHandlers();
            var j1 = new WorkItemJob(queue, messageBus, handlerRegistry);
            var j2 = new WorkItemJob(queue, messageBus, handlerRegistry);
            var j3 = new WorkItemJob(queue, messageBus, handlerRegistry);
            int errors = 0;
            var jobIds = new ConcurrentDictionary<string, int>();

            handlerRegistry.Register<MyWorkItem>(ctx => {
                var jobData = ctx.GetData<MyWorkItem>();
                Assert.Equal("Test", jobData.SomeData);

                jobIds.AddOrUpdate(ctx.JobId, 1, (key, value) => value + 1);

                for (int i = 0; i < 10; i++)
                    ctx.ReportProgress(10 * i);

                if (RandomData.GetBool(1)) {
                    Interlocked.Increment(ref errors);
                    throw new ApplicationException("Boom!");
                }

                return TaskHelper.Completed();
            });

            for (int i = 0; i < 100; i++)
<<<<<<< HEAD
                await queue.EnqueueAsync(new MyWorkItem { SomeData = "Test", Index = i }, true).AnyContext();
            
            var completedItems = new List<string>();
            object completedItemsLock = new object();
            messageBus.SubscribeAsync<WorkItemStatus>(status => {
=======
                await queue.EnqueueAsync(new MyWorkItem {
                    SomeData = "Test",
                    Index = i
                }, true).AnyContext();

            var completedItems = new List<string>();
            object completedItemsLock = new object();
            messageBus.Subscribe<WorkItemStatus>(status => {
>>>>>>> 108104fe
                Logger.Trace().Message($"Progress: {status.Progress}").Write();
                if (status.Progress < 100)
                    return;

                lock (completedItemsLock)
                    completedItems.Add(status.WorkItemId);
            });

            var cancellationTokenSource = new CancellationTokenSource(TimeSpan.FromSeconds(10));
            var token = cancellationTokenSource.Token;
            var tasks = new List<Task>();
<<<<<<< HEAD
            tasks.AddRange(new[] {
                Task.Run(async () => await j1.RunUntilEmptyAsync(token).AnyContext(), token),
                Task.Run(async () => await j2.RunUntilEmptyAsync(token).AnyContext(), token),
                Task.Run(async () => await j3.RunUntilEmptyAsync(token).AnyContext(), token),
            });
=======
            tasks.AddRange(new[] { Task.Run(async () => await j1.RunUntilEmptyAsync(token).AnyContext(), token), Task.Run(async () => await j2.RunUntilEmptyAsync(token).AnyContext(), token), Task.Run(async () => await j3.RunUntilEmptyAsync(token).AnyContext(), token), });
>>>>>>> 108104fe

            await Task.WhenAll(tasks).AnyContext();
            await Task.Delay(10).AnyContext();
            Assert.Equal(100, completedItems.Count + errors);
            Assert.Equal(3, jobIds.Count);
            Assert.Equal(100, jobIds.Sum(kvp => kvp.Value));
        }

        [Fact]
        public async Task CanRunWorkItemWithClassHandler() {
            ServiceProvider.SetServiceProvider(typeof(MyBootstrappedServiceProvider));
            var queue = new InMemoryQueue<WorkItemData>();
            var messageBus = new InMemoryMessageBus();
            var handlerRegistry = new WorkItemHandlers();
            var job = new WorkItemJob(queue, messageBus, handlerRegistry);

            handlerRegistry.Register<MyWorkItem, MyWorkItemHandler>();

<<<<<<< HEAD
            var jobId = await queue.EnqueueAsync(new MyWorkItem { SomeData = "Test" }, true).AnyContext();

            int statusCount = 0;
            messageBus.SubscribeAsync<WorkItemStatus>(status => {
=======
            var jobId = await queue.EnqueueAsync(new MyWorkItem {
                SomeData = "Test"
            }, true).AnyContext();

            int statusCount = 0;
            messageBus.Subscribe<WorkItemStatus>(status => {
>>>>>>> 108104fe
                Logger.Trace().Message($"Progress: {status.Progress}").Write();
                Assert.Equal(jobId, status.WorkItemId);
                statusCount++;
            });

            await job.RunUntilEmptyAsync().AnyContext();

            Assert.Equal(11, statusCount);
        }

        [Fact]
        public async Task CanRunBadWorkItem() {
            var queue = new InMemoryQueue<WorkItemData>(retries: 2, retryDelay: TimeSpan.FromMilliseconds(500));
            var messageBus = new InMemoryMessageBus();
            var handlerRegistry = new WorkItemHandlers();
            var job = new WorkItemJob(queue, messageBus, handlerRegistry);

            handlerRegistry.Register<MyWorkItem>(ctx => {
                var jobData = ctx.GetData<MyWorkItem>();
                Assert.Equal("Test", jobData.SomeData);
                throw new ApplicationException();
            });

<<<<<<< HEAD
            var jobId = await queue.EnqueueAsync(new MyWorkItem { SomeData = "Test" }, true).AnyContext();

            int statusCount = 0;
            messageBus.SubscribeAsync<WorkItemStatus>(status => {
=======
            var jobId = await queue.EnqueueAsync(new MyWorkItem {
                SomeData = "Test"
            }, true).AnyContext();

            int statusCount = 0;
            messageBus.Subscribe<WorkItemStatus>(status => {
>>>>>>> 108104fe
                Logger.Trace().Message($"Progress: {status.Progress}").Write();
                Assert.Equal(jobId, status.WorkItemId);
                statusCount++;
            });

            await job.RunUntilEmptyAsync().AnyContext();
            Assert.Equal(3, statusCount);
        }
    }

    public class MyWorkItem {
        public string SomeData { get; set; }
        public int Index { get; set; }
    }

    public class MyWorkItemHandler : WorkItemHandlerBase {
        public MyWorkItemHandler(MyDependency dependency) {
            Dependency = dependency;
        }

        public MyDependency Dependency { get; private set; }

        public override async Task HandleItem(WorkItemContext context) {
            Assert.NotNull(Dependency);

            var jobData = context.GetData<MyWorkItem>();
            Assert.Equal("Test", jobData.SomeData);

            for (int i = 1; i < 10; i++) {
                await Task.Delay(100);
                context.ReportProgress(10 * i);
            }
        }
    }
}

#pragma warning restore CS4014 // Because this call is not awaited, execution of the current method continues before the call is completed<|MERGE_RESOLUTION|>--- conflicted
+++ resolved
@@ -1,6 +1,4 @@
-﻿#pragma warning disable CS4014 // Because this call is not awaited, execution of the current method continues before the call is completed
-
-using System;
+﻿using System;
 using System.Collections.Concurrent;
 using System.Collections.Generic;
 using System.Linq;
@@ -39,19 +37,12 @@
                 }
             });
 
-<<<<<<< HEAD
-            var jobId = await queue.EnqueueAsync(new MyWorkItem { SomeData = "Test" }, true).AnyContext();
-
-            int statusCount = 0;
-            messageBus.SubscribeAsync<WorkItemStatus>(status => {
-=======
             var jobId = await queue.EnqueueAsync(new MyWorkItem {
                 SomeData = "Test"
             }, true).AnyContext();
 
             int statusCount = 0;
             messageBus.Subscribe<WorkItemStatus>(status => {
->>>>>>> 108104fe
                 Logger.Trace().Message($"Progress: {status.Progress}").Write();
                 Assert.Equal(jobId, status.WorkItemId);
                 statusCount++;
@@ -93,13 +84,6 @@
             });
 
             for (int i = 0; i < 100; i++)
-<<<<<<< HEAD
-                await queue.EnqueueAsync(new MyWorkItem { SomeData = "Test", Index = i }, true).AnyContext();
-            
-            var completedItems = new List<string>();
-            object completedItemsLock = new object();
-            messageBus.SubscribeAsync<WorkItemStatus>(status => {
-=======
                 await queue.EnqueueAsync(new MyWorkItem {
                     SomeData = "Test",
                     Index = i
@@ -108,7 +92,6 @@
             var completedItems = new List<string>();
             object completedItemsLock = new object();
             messageBus.Subscribe<WorkItemStatus>(status => {
->>>>>>> 108104fe
                 Logger.Trace().Message($"Progress: {status.Progress}").Write();
                 if (status.Progress < 100)
                     return;
@@ -120,15 +103,7 @@
             var cancellationTokenSource = new CancellationTokenSource(TimeSpan.FromSeconds(10));
             var token = cancellationTokenSource.Token;
             var tasks = new List<Task>();
-<<<<<<< HEAD
-            tasks.AddRange(new[] {
-                Task.Run(async () => await j1.RunUntilEmptyAsync(token).AnyContext(), token),
-                Task.Run(async () => await j2.RunUntilEmptyAsync(token).AnyContext(), token),
-                Task.Run(async () => await j3.RunUntilEmptyAsync(token).AnyContext(), token),
-            });
-=======
             tasks.AddRange(new[] { Task.Run(async () => await j1.RunUntilEmptyAsync(token).AnyContext(), token), Task.Run(async () => await j2.RunUntilEmptyAsync(token).AnyContext(), token), Task.Run(async () => await j3.RunUntilEmptyAsync(token).AnyContext(), token), });
->>>>>>> 108104fe
 
             await Task.WhenAll(tasks).AnyContext();
             await Task.Delay(10).AnyContext();
@@ -147,19 +122,12 @@
 
             handlerRegistry.Register<MyWorkItem, MyWorkItemHandler>();
 
-<<<<<<< HEAD
-            var jobId = await queue.EnqueueAsync(new MyWorkItem { SomeData = "Test" }, true).AnyContext();
-
-            int statusCount = 0;
-            messageBus.SubscribeAsync<WorkItemStatus>(status => {
-=======
             var jobId = await queue.EnqueueAsync(new MyWorkItem {
                 SomeData = "Test"
             }, true).AnyContext();
 
             int statusCount = 0;
             messageBus.Subscribe<WorkItemStatus>(status => {
->>>>>>> 108104fe
                 Logger.Trace().Message($"Progress: {status.Progress}").Write();
                 Assert.Equal(jobId, status.WorkItemId);
                 statusCount++;
@@ -183,19 +151,12 @@
                 throw new ApplicationException();
             });
 
-<<<<<<< HEAD
-            var jobId = await queue.EnqueueAsync(new MyWorkItem { SomeData = "Test" }, true).AnyContext();
-
-            int statusCount = 0;
-            messageBus.SubscribeAsync<WorkItemStatus>(status => {
-=======
             var jobId = await queue.EnqueueAsync(new MyWorkItem {
                 SomeData = "Test"
             }, true).AnyContext();
 
             int statusCount = 0;
             messageBus.Subscribe<WorkItemStatus>(status => {
->>>>>>> 108104fe
                 Logger.Trace().Message($"Progress: {status.Progress}").Write();
                 Assert.Equal(jobId, status.WorkItemId);
                 statusCount++;
@@ -230,6 +191,4 @@
             }
         }
     }
-}
-
-#pragma warning restore CS4014 // Because this call is not awaited, execution of the current method continues before the call is completed+}