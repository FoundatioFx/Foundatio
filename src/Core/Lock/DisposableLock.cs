--- conflicted
+++ resolved
@@ -11,13 +11,8 @@
             _lockProvider = lockProvider;
         }
 
-<<<<<<< HEAD
-        public void Dispose() {
-            _lockProvider.ReleaseLockAsync(_name).AnyContext().GetAwaiter().GetResult();
-=======
         public async void Dispose() {
             await _lockProvider.ReleaseLockAsync(_name).AnyContext();
->>>>>>> 108104fe
         }
     }
 }