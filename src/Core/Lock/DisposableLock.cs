--- conflicted
+++ resolved
@@ -16,13 +16,9 @@
         public async void Dispose() {
 #if DEBUG
             Logger.Trace().Message($"Disposing lock: {_name}").Write();
-<<<<<<< HEAD
+#endif
             await _lockProvider.ReleaseAsync(_name).AnyContext();
-=======
-#endif
-            await _lockProvider.ReleaseLockAsync(_name).AnyContext();
 #if DEBUG
->>>>>>> f62dcdb5
             Logger.Trace().Message($"Disposed lock: {_name}").Write();
 #endif
         }
