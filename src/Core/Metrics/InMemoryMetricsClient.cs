﻿using System;
using System.Collections.Concurrent;
using System.Collections.Generic;
using System.Data.SqlTypes;
using System.Diagnostics;
using System.IO;
using System.Linq;
using System.Threading;
using System.Threading.Tasks;
using Foundatio.Extensions;
<<<<<<< HEAD
=======
using Foundatio.Logging;
>>>>>>> 04e9fbd3
using Foundatio.Utility;
using Nito.AsyncEx;

namespace Foundatio.Metrics {
    public class InMemoryMetricsClient : IMetricsClient {
        private readonly ConcurrentDictionary<string, CounterStats> _counters = new ConcurrentDictionary<string, CounterStats>();
        private readonly ConcurrentDictionary<string, GaugeStats> _gauges = new ConcurrentDictionary<string, GaugeStats>();
        private readonly ConcurrentDictionary<string, TimingStats> _timings = new ConcurrentDictionary<string, TimingStats>();
        private readonly ConcurrentDictionary<string, AsyncManualResetEvent> _counterEvents = new ConcurrentDictionary<string, AsyncManualResetEvent>();
        private Timer _statsDisplayTimer;

        public void StartDisplayingStats(TimeSpan? interval = null, TextWriter writer = null) {
            if (interval == null)
                interval = TimeSpan.FromSeconds(10);

            _statsDisplayTimer = new Timer(OnDisplayStats, writer, interval.Value, interval.Value);
        }

        public void StopDisplayingStats() {
            _statsDisplayTimer?.Change(Timeout.Infinite, Timeout.Infinite);
        }

        public void Reset() {
            _counters.Clear();
            _gauges.Clear();
            _timings.Clear();
        }

        private void OnDisplayStats(object state) {
            DisplayStats(state as TextWriter);
        }

        private static bool _isDisplayingStats = false;
        private static readonly object _statsDisplayLock = new object();
        public void DisplayStats(TextWriter writer = null) {
            if (writer == null)
                writer = new TraceTextWriter();

            if (_isDisplayingStats)
                return;

            lock (_statsDisplayLock) {
                _isDisplayingStats = true;

                int maxNameLength = 1;
                if (_counters.Count > 0)
                    maxNameLength = Math.Max(_counters.Max(c => c.Key.Length), maxNameLength);
                if (_gauges.Count > 0)
                    maxNameLength = Math.Max(_gauges.Max(c => c.Key.Length), maxNameLength);
                if (_timings.Count > 0)
                    maxNameLength = Math.Max(_timings.Max(c => c.Key.Length), maxNameLength);

                foreach (var key in _counters.Keys.ToList()) {
                    var counter = _counters[key];
                    writer.WriteLine("Counter: {0} Value: {1} Rate: {2} Rate: {3}", key.PadRight(maxNameLength), counter.Value.ToString().PadRight(12), counter.CurrentRate.ToString("#,##0.##'/s'").PadRight(12), counter.Rate.ToString("#,##0.##'/s'"));
                }

                foreach (var key in _gauges.Keys.ToList()) {
                    var gauge = _gauges[key];
                    writer.WriteLine("  Gauge: {0} Value: {1}  Avg: {2} Max: {3}", key.PadRight(maxNameLength), gauge.Current.ToString("#,##0.##").PadRight(12), gauge.Average.ToString("#,##0.##").PadRight(12), gauge.Max.ToString("#,##0.##"));
                }

                foreach (var key in _timings.Keys.ToList()) {
                    var timing = _timings[key];
                    writer.WriteLine(" Timing: {0}   Min: {1}  Avg: {2} Max: {3}", key.PadRight(maxNameLength), timing.Min.ToString("#,##0.##'ms'").PadRight(12), timing.Average.ToString("#,##0.##'ms'").PadRight(12), timing.Max.ToString("#,##0.##'ms'"));
                }

                if (_counters.Count > 0 || _gauges.Count > 0 || _timings.Count > 0)
                    writer.WriteLine("-----");
            }

            _isDisplayingStats = false;
        }

        public MetricStats GetMetricStats() {
            return new MetricStats {
                Counters = _counters,
                Timings = _timings,
                Gauges = _gauges
            };
        }

        public IDictionary<string, CounterStats> Counters => _counters;
        public IDictionary<string, TimingStats> Timings => _timings;
        public IDictionary<string, GaugeStats> Gauges => _gauges;

        public Task CounterAsync(string statName, int value = 1) {
            Logger.Trace().Message("Counter: {0} value: {1}", statName, value).Write();
            _counters.AddOrUpdate(statName, key => new CounterStats(value), (key, stats) => {
                stats.Increment(value);
                return stats;
            });
            AsyncManualResetEvent waitHandle;
            _counterEvents.TryGetValue(statName, out waitHandle);
            waitHandle?.Set();

            return TaskHelper.Completed();
        }
        
        public async Task<bool> WaitForCounterAsync(string statName, TimeSpan timeout, long count = 1, Func<Task> work = null) {
            try {
                return await WaitForCounterAsync(statName, count, new CancellationTokenSource(timeout).Token, work).AnyContext();
            } catch (TaskCanceledException) {
                return false;
            }
        }

        public async Task<bool> WaitForCounterAsync(string statName, Func<Task> work, TimeSpan? timeout = null, long count = 1, CancellationToken cancellationToken = default(CancellationToken)) {
            if (count == 0)
                return true;

            if (!timeout.HasValue)
                timeout = TimeSpan.FromSeconds(10);

            if (cancellationToken == CancellationToken.None)
                cancellationToken = new CancellationTokenSource(timeout.Value).Token;

            long startingCount = GetCount(statName);
            long expectedCount = startingCount + count;
            Logger.Trace().Message("Wait: count={0} current={1}", count, startingCount).Write();
            if (work != null)
                await work().AnyContext();

            if (GetCount(statName) >= expectedCount)
                return true;
            
            var waitHandle = _counterEvents.GetOrAdd(statName, s => new AsyncManualResetEvent(false));
            do {
<<<<<<< HEAD
                try {
                    await waitHandle.WaitAsync(cancellationToken).AnyContext();
                } catch (TaskCanceledException) {
                    return false;
=======
                try
                {
                    waitHandle.Wait(cancellationToken);
>>>>>>> 04e9fbd3
                }
                catch (OperationCanceledException) {}
                Logger.Trace().Message("Got signal: count={0} expected={1}", GetCount(statName), expectedCount).Write();
                waitHandle.Reset();
            } while (cancellationToken.IsCancellationRequested == false && GetCount(statName) < expectedCount);

            Logger.Trace().Message("Done waiting: count={0} expected={1} success={2}", GetCount(statName), expectedCount, !cancellationToken.IsCancellationRequested).Write();
            return !cancellationToken.IsCancellationRequested;
        }
<<<<<<< HEAD
        
=======

        public async Task<bool> WaitForCounterAsync(string statName, TimeSpan? timeout = null, long count = 1, CancellationToken cancellationToken = default(CancellationToken))
        {
            return await WaitForCounterAsync(statName, TaskHelper.Completed, timeout, count, cancellationToken).ConfigureAwait(false);
        }

        public bool WaitForCounter(string statName, Action work, TimeSpan? timeout = null, long count = 1, CancellationToken cancellationToken = default(CancellationToken))
        {
            return WaitForCounterAsync(statName, () =>
            {
                work?.Invoke();
                return TaskHelper.Completed();
            }, timeout, count, cancellationToken).Result;
        }

        public bool WaitForCounter(string statName, TimeSpan? timeout = null, long count = 1, CancellationToken cancellationToken = default(CancellationToken))
        {
            return WaitForCounterAsync(statName, () => TaskHelper.Completed(), timeout, count, cancellationToken).AnyContext().GetAwaiter().GetResult();
        }

>>>>>>> 04e9fbd3
        public Task GaugeAsync(string statName, double value) {
            _gauges.AddOrUpdate(statName, key => new GaugeStats(value), (key, stats) => {
                stats.Set(value);
                return stats;
            });

            return TaskHelper.Completed();
        }

        public Task TimerAsync(string statName, long milliseconds) {
            _timings.AddOrUpdate(statName, key => new TimingStats(milliseconds), (key, stats) => {
                stats.Set(milliseconds);
                return stats;
            });

            return TaskHelper.Completed();
        }

        public long GetCount(string statName) {
            return _counters.ContainsKey(statName) ? _counters[statName].Value : 0;
        }

        public double GetGaugeValue(string statName) {
            return _gauges.ContainsKey(statName) ? _gauges[statName].Current : 0d;
        }

        public void Dispose() {}
    }

    public class MetricStats {
        public IDictionary<string, CounterStats> Counters { get; internal set; }
        public IDictionary<string, TimingStats> Timings { get; internal set; }
        public IDictionary<string, GaugeStats> Gauges { get; internal set; }
    }

    public class CounterStats {
        public CounterStats(long value) {
            Increment(value);
        }

        private long _value;
        private long _currentValue;
        private readonly Stopwatch _stopwatch = new Stopwatch();
        private readonly Stopwatch _currentStopwatch = new Stopwatch();

        public long Value { get { return _value; } }
        public long CurrentValue { get { return _currentValue; } }
        public double Rate { get { return ((double)Value / _stopwatch.Elapsed.TotalSeconds); } }
        public double CurrentRate { get { return ((double)CurrentValue / _currentStopwatch.Elapsed.TotalSeconds); } }

        private static readonly object _lock = new object();
        public void Increment(long value) {
            lock (_lock) {
                _value += value;
                _currentValue += value;

                if (!_stopwatch.IsRunning)
                    _stopwatch.Start();

                if (!_currentStopwatch.IsRunning)
                    _currentStopwatch.Start();

                if (_currentStopwatch.Elapsed > TimeSpan.FromMinutes(1)) {
                    _currentValue = 0;
                    _currentStopwatch.Reset();
                    _currentStopwatch.Start();
                }
            }
        }
    }

    public class TimingStats {
        public TimingStats(long value) {
            Set(value);
        }

        private long _current = 0;
        private long _max = 0;
        private long _min = 0;
        private int _count = 0;
        private long _total = 0;
        private double _average = 0d;

        public int Count { get { return _count; } }
        public long Total { get { return _total; } }
        public long Current { get { return _current; } }
        public long Min { get { return _min; } }
        public long Max { get { return _max; } }
        public double Average { get { return _average; } }

        private static readonly object _lock = new object();
        public void Set(long value) {
            lock (_lock) {
                _current = value;
                _count++;
                _total += value;
                _average = (double)_total / _count;

                if (value < _min || _min == 0)
                    _min = value;

                if (value > _max)
                    _max = value;
            }
        }
    }

    public class GaugeStats {
        public GaugeStats(double value) {
            Set(value);
        }

        private double _current = 0d;
        private double _max = 0d;
        private int _count = 0;
        private double _total = 0d;
        private double _average = 0d;

        public int Count { get { return _count; } }
        public double Total { get { return _total; } }
        public double Current { get { return _current; } }
        public double Max { get { return _max; } }
        public double Average { get { return _average; } }

        private static readonly object _lock = new object();
        public void Set(double value) {
            lock (_lock) {
                _current = value;
                _count++;
                _total += value;
                _average = _total / _count;

                if (value > _max)
                    _max = value;
            }
        }
    }
}<|MERGE_RESOLUTION|>--- conflicted
+++ resolved
@@ -1,17 +1,13 @@
 ﻿using System;
 using System.Collections.Concurrent;
 using System.Collections.Generic;
-using System.Data.SqlTypes;
 using System.Diagnostics;
 using System.IO;
 using System.Linq;
 using System.Threading;
 using System.Threading.Tasks;
 using Foundatio.Extensions;
-<<<<<<< HEAD
-=======
 using Foundatio.Logging;
->>>>>>> 04e9fbd3
 using Foundatio.Utility;
 using Nito.AsyncEx;
 
@@ -140,16 +136,9 @@
             
             var waitHandle = _counterEvents.GetOrAdd(statName, s => new AsyncManualResetEvent(false));
             do {
-<<<<<<< HEAD
-                try {
-                    await waitHandle.WaitAsync(cancellationToken).AnyContext();
-                } catch (TaskCanceledException) {
-                    return false;
-=======
                 try
                 {
-                    waitHandle.Wait(cancellationToken);
->>>>>>> 04e9fbd3
+                    await waitHandle.WaitAsync(cancellationToken).AnyContext();
                 }
                 catch (OperationCanceledException) {}
                 Logger.Trace().Message("Got signal: count={0} expected={1}", GetCount(statName), expectedCount).Write();
@@ -159,30 +148,6 @@
             Logger.Trace().Message("Done waiting: count={0} expected={1} success={2}", GetCount(statName), expectedCount, !cancellationToken.IsCancellationRequested).Write();
             return !cancellationToken.IsCancellationRequested;
         }
-<<<<<<< HEAD
-        
-=======
-
-        public async Task<bool> WaitForCounterAsync(string statName, TimeSpan? timeout = null, long count = 1, CancellationToken cancellationToken = default(CancellationToken))
-        {
-            return await WaitForCounterAsync(statName, TaskHelper.Completed, timeout, count, cancellationToken).ConfigureAwait(false);
-        }
-
-        public bool WaitForCounter(string statName, Action work, TimeSpan? timeout = null, long count = 1, CancellationToken cancellationToken = default(CancellationToken))
-        {
-            return WaitForCounterAsync(statName, () =>
-            {
-                work?.Invoke();
-                return TaskHelper.Completed();
-            }, timeout, count, cancellationToken).Result;
-        }
-
-        public bool WaitForCounter(string statName, TimeSpan? timeout = null, long count = 1, CancellationToken cancellationToken = default(CancellationToken))
-        {
-            return WaitForCounterAsync(statName, () => TaskHelper.Completed(), timeout, count, cancellationToken).AnyContext().GetAwaiter().GetResult();
-        }
-
->>>>>>> 04e9fbd3
         public Task GaugeAsync(string statName, double value) {
             _gauges.AddOrUpdate(statName, key => new GaugeStats(value), (key, stats) => {
                 stats.Set(value);
