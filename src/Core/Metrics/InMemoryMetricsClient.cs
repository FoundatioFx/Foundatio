--- conflicted
+++ resolved
@@ -133,12 +133,7 @@
             var waitHandle = _counterEvents.GetOrAdd(statName, s => new AsyncManualResetEvent(false));
             do {
                 try {
-<<<<<<< HEAD
-                    // TODO: Use the async version once it supports passing in a cancellation token.
-                    waitHandle.Wait(cancellationToken);
-=======
                     await waitHandle.WaitAsync(cancellationToken).AnyContext();
->>>>>>> 108104fe
                 } catch (OperationCanceledException) {}
                 Logger.Trace().Message("Got signal: count={0} expected={1}", GetCount(statName), expectedCount).Write();
                 waitHandle.Reset();
