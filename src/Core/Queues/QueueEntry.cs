--- conflicted
+++ resolved
@@ -1,19 +1,10 @@
 ﻿using System;
 using System.Collections.Generic;
 using System.Diagnostics;
-<<<<<<< HEAD
-using System.Threading.Tasks;
-using Foundatio.Extensions;
-
-namespace Foundatio.Queues {
-    public class QueueEntry<T> : IQueueEntryMetadata, IDisposable where T : class {
-=======
 using Foundatio.Metrics;
-using Foundatio.Utility;
 
 namespace Foundatio.Queues {
     public class QueueEntry<T> : IDisposable where T: class {
->>>>>>> 04e9fbd3
         private readonly IQueue<T> _queue;
         private bool _isCompleted;
         private readonly Stopwatch _processingTimer;
@@ -42,39 +33,20 @@
 
             _isCompleted = true;
             _processingTimer.Stop();
-<<<<<<< HEAD
             await _queue.CompleteAsync(this).AnyContext();
-=======
-            _queue.Complete(Id);
->>>>>>> 04e9fbd3
         }
 
         public async Task AbandonAsync() {
             _processingTimer.Stop();
-<<<<<<< HEAD
             await _queue.AbandonAsync(this).AnyContext();
-=======
-            _queue.Abandon(Id);
->>>>>>> 04e9fbd3
         }
 
         public virtual void Dispose() {
             if (!_isCompleted)
                 AbandonAsync().AnyContext().GetAwaiter().GetResult();
         }
-<<<<<<< HEAD
-    }
 
-    public interface IQueueEntryMetadata {
-        string Id { get; }
-        DateTime EnqueuedTimeUtc { get; }
-        DateTime DequeuedTimeUtc { get; }
-        int Attempts { get; }
-        TimeSpan ProcessingTime { get; }
-=======
-
-        public QueueEntryMetadata ToMetadata()
-        {
+        public QueueEntryMetadata ToMetadata() {
             return new QueueEntryMetadata
             {
                 Id = Id,
@@ -84,21 +56,4 @@
                 ProcessingTime = ProcessingTime
             };
         }
-    }
-
-    public class QueueEntryMetadata
-    {
-        public QueueEntryMetadata()
-        {
-            Data = new DataDictionary();
-        }
-
-        public string Id { get; set; }
-        public DateTime EnqueuedTimeUtc { get; set; }
-        public DateTime DequeuedTimeUtc { get; set; }
-        public int Attempts { get; set; }
-        public TimeSpan ProcessingTime { get; set; }
-        public DataDictionary Data { get; set; } 
->>>>>>> 04e9fbd3
-    }
 }