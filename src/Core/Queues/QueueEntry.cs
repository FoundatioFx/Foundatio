﻿using System;
using System.Threading.Tasks;
using Foundatio.Extensions;
using Foundatio.Utility;

namespace Foundatio.Queues {
    public class QueueEntry<T> : IDisposable where T : class {
        private readonly IQueue<T> _queue;
        private bool _isCompleted;

        public QueueEntry(string id, T value, IQueue<T> queue, DateTime enqueuedTimeUtc, int attempts) {
            Id = id;
            Value = value;
            _queue = queue;
            EnqueuedTimeUtc = enqueuedTimeUtc;
            Attempts = attempts;
            DequeuedTimeUtc = DateTime.UtcNow;
        }

        public string Id { get; }
        public T Value { get; private set; }
        public DateTime EnqueuedTimeUtc { get; }
        public DateTime DequeuedTimeUtc { get; }
        public int Attempts { get; set; }

<<<<<<< HEAD
        public async Task CompleteAsync() {
=======
        public Task CompleteAsync() {
>>>>>>> 108104fe
            if (_isCompleted)
                return TaskHelper.Completed();

            _isCompleted = true;
<<<<<<< HEAD
            await _queue.CompleteAsync(Id).AnyContext();
        }

        public async Task AbandonAsync() {
            await _queue.AbandonAsync(Id).AnyContext();
=======
            return _queue.CompleteAsync(Id);
        }

        public Task AbandonAsync() {
            return _queue.AbandonAsync(Id);
>>>>>>> 108104fe
        }

        public virtual async void Dispose() {
            if (!_isCompleted)
<<<<<<< HEAD
                AbandonAsync().AnyContext().GetAwaiter().GetResult();
=======
                await AbandonAsync().AnyContext();
>>>>>>> 108104fe
        }

        public QueueEntryMetadata ToMetadata() {
            return new QueueEntryMetadata {
                Id = Id,
                EnqueuedTimeUtc = EnqueuedTimeUtc,
                DequeuedTimeUtc = DequeuedTimeUtc,
                Attempts = Attempts
            };
        }
    }
    
    public class QueueEntryMetadata {
        public QueueEntryMetadata() {
            Data = new DataDictionary();
        }

        public string Id { get; set; }
        public DateTime EnqueuedTimeUtc { get; set; }
        public DateTime DequeuedTimeUtc { get; set; }
        public int Attempts { get; set; }
        public TimeSpan ProcessingTime { get; set; }
        public DataDictionary Data { get; set; } 
    }
}<|MERGE_RESOLUTION|>--- conflicted
+++ resolved
@@ -23,37 +23,21 @@
         public DateTime DequeuedTimeUtc { get; }
         public int Attempts { get; set; }
 
-<<<<<<< HEAD
-        public async Task CompleteAsync() {
-=======
         public Task CompleteAsync() {
->>>>>>> 108104fe
             if (_isCompleted)
                 return TaskHelper.Completed();
 
             _isCompleted = true;
-<<<<<<< HEAD
-            await _queue.CompleteAsync(Id).AnyContext();
-        }
-
-        public async Task AbandonAsync() {
-            await _queue.AbandonAsync(Id).AnyContext();
-=======
             return _queue.CompleteAsync(Id);
         }
 
         public Task AbandonAsync() {
             return _queue.AbandonAsync(Id);
->>>>>>> 108104fe
         }
 
         public virtual async void Dispose() {
             if (!_isCompleted)
-<<<<<<< HEAD
-                AbandonAsync().AnyContext().GetAwaiter().GetResult();
-=======
                 await AbandonAsync().AnyContext();
->>>>>>> 108104fe
         }
 
         public QueueEntryMetadata ToMetadata() {
