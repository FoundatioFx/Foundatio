﻿using System;
using System.Collections.Concurrent;
using System.Collections.Generic;
using System.Diagnostics;
using System.Linq;
using System.Threading;
using System.Threading.Tasks;
using Foundatio.Extensions;
using Foundatio.Serializer;
using Foundatio.Logging;
using Foundatio.Utility;
using Nito.AsyncEx;

namespace Foundatio.Queues {
    public class InMemoryQueue<T> : QueueBase<T> where T : class {
        private readonly ConcurrentQueue<QueueInfo<T>> _queue = new ConcurrentQueue<QueueInfo<T>>();
        private readonly ConcurrentDictionary<string, QueueInfo<T>> _dequeued = new ConcurrentDictionary<string, QueueInfo<T>>();
        private readonly ConcurrentQueue<QueueInfo<T>> _deadletterQueue = new ConcurrentQueue<QueueInfo<T>>();
        private readonly AsyncManualResetEvent _resetEvent = new AsyncManualResetEvent(false);
        private readonly TimeSpan _workItemTimeout = TimeSpan.FromMinutes(10);
        private readonly TimeSpan _retryDelay = TimeSpan.FromMinutes(1);
        private readonly int[] _retryMultipliers = { 1, 3, 5, 10 };
        private readonly int _retries = 2;

        private int _enqueuedCount;
        private int _dequeuedCount;
        private int _completedCount;
        private int _abandonedCount;
        private int _workerErrorCount;
        private int _workerItemTimeoutCount;
        private DateTime? _nextMaintenance;
        private readonly Timer _maintenanceTimer;
        private readonly CancellationTokenSource _disposeTokenSource;

        public InMemoryQueue(int retries = 2, TimeSpan? retryDelay = null, int[] retryMultipliers = null, TimeSpan? workItemTimeout = null, ISerializer serializer = null, IEnumerable<IQueueBehavior<T>> behaviours = null)
            : base(serializer, behaviours)
        {
            _retries = retries;
            if (retryDelay.HasValue)
                _retryDelay = retryDelay.Value;
            if (retryMultipliers != null)
                _retryMultipliers = retryMultipliers;
            if (workItemTimeout.HasValue)
                _workItemTimeout = workItemTimeout.Value;

            _maintenanceTimer = new Timer(async s => await DoMaintenanceAsync(), null, Timeout.Infinite, Timeout.Infinite);
            _disposeTokenSource = new CancellationTokenSource();
        }

        public override Task<QueueStats> GetQueueStatsAsync() {
            return Task.FromResult(new QueueStats {
                Queued = _queue.Count,
                Working = _dequeued.Count,
                Deadletter = _deadletterQueue.Count,
                Enqueued = _enqueuedCount,
                Dequeued = _dequeuedCount,
                Completed = _completedCount,
                Abandoned = _abandonedCount,
                Errors = _workerErrorCount,
                Timeouts = _workerItemTimeoutCount
            });
        }

        public override async Task<string> EnqueueAsync(T data) {
            string id = Guid.NewGuid().ToString("N");
            Logger.Trace().Message("Queue {0} enqueue item: {1}", typeof(T).Name, id).Write();
            if (!await OnEnqueuingAsync(data).AnyContext())
                return null;

            var info = new QueueInfo<T> {
                Data = data.Copy(),
                Id = id,
                TimeEnqueued = DateTime.UtcNow
            };

            _queue.Enqueue(info);
            Logger.Trace().Message("Enqueue: Set Event").Write();
            _resetEvent.Set();
            Interlocked.Increment(ref _enqueuedCount);

            await OnEnqueuedAsync(data, id).AnyContext();
            Logger.Trace().Message("Enqueue done").Write();

            return id;
        }

<<<<<<< HEAD
        public override Task StartWorkingAsync(Func<QueueEntry<T>, Task> handler, bool autoComplete = false, CancellationToken cancellationToken = default(CancellationToken)) {
=======
        public override void StartWorking(Func<QueueEntry<T>, CancellationToken, Task> handler, bool autoComplete = false, CancellationToken cancellationToken = default(CancellationToken)) {
>>>>>>> 108104fe
            if (handler == null)
                throw new ArgumentNullException(nameof(handler));

            Logger.Trace().Message("Queue {0} start working", typeof(T).Name).Write();

<<<<<<< HEAD
            var tokenSource = CancellationTokenSource.CreateLinkedTokenSource(_disposeTokenSource.Token, cancellationToken);
            return Task.Run(async () => await WorkerLoopAsync(handler, autoComplete, tokenSource.Token).AnyContext(), tokenSource.Token);
=======
            var token = CancellationTokenSource.CreateLinkedTokenSource(_disposeTokenSource.Token, cancellationToken).Token;

            Task.Run(async () => {
                Logger.Trace().Message("WorkerLoop Start {0}", typeof(T).Name).Write();
                while (!token.IsCancellationRequested) {
                    Logger.Trace().Message("WorkerLoop Signaled {0}", typeof(T).Name).Write();

                    QueueEntry<T> queueEntry = null;
                    try {
                        queueEntry = await DequeueAsync(cancellationToken: cancellationToken).AnyContext();
                    } catch (Exception ex) {
                        Logger.Error().Message("Error on Dequeue: " + ex.Message).Exception(ex).Write();
                    }

                    if (queueEntry == null)
                        return;

                    try {
                        await handler(queueEntry, token).AnyContext();
                        if (autoComplete)
                            await queueEntry.CompleteAsync().AnyContext();
                    } catch (Exception ex) {
                        Logger.Error().Exception(ex).Message("Worker error: {0}", ex.Message).Write();
                        await queueEntry.AbandonAsync().AnyContext();
                        Interlocked.Increment(ref _workerErrorCount);
                    }
                }
                Logger.Trace().Message("WorkLoop End").Write();
            }, token);
>>>>>>> 108104fe
        }

        public override async Task<QueueEntry<T>> DequeueAsync(TimeSpan? timeout = null, CancellationToken cancellationToken = default(CancellationToken)) {
            Logger.Trace().Message("Queue {0} dequeued item", typeof(T).Name).Write();
            if (!timeout.HasValue)
                timeout = TimeSpan.FromSeconds(30);

            Logger.Trace().Message("Queue count: {0}", _queue.Count).Write();
            if (_queue.Count == 0) {
<<<<<<< HEAD
                var sw = new Stopwatch();
                sw.Start();
                Task.WaitAny(Task.Delay(timeout.Value, cancellationToken), _autoEvent.WaitAsync());
=======
                var sw = Stopwatch.StartNew();
                await Task.WhenAny(Task.Delay(timeout.Value, cancellationToken), _resetEvent.WaitAsync()).AnyContext();
>>>>>>> 108104fe
                sw.Stop();
                Logger.Trace().Message("Waited for dequeue: timeout={0} actual={1}", timeout.Value.ToString(), sw.Elapsed.ToString()).Write();
            }

            if (_queue.Count == 0 || cancellationToken.IsCancellationRequested)
                return null;

            _resetEvent.Reset();

            Logger.Trace().Message("Dequeue: Attempt").Write();
            QueueInfo<T> info;
            if (!_queue.TryDequeue(out info) || info == null)
                return null;

            info.Attempts++;
            info.TimeDequeued = DateTime.UtcNow;

            if (!_dequeued.TryAdd(info.Id, info))
                throw new ApplicationException("Unable to add item to the dequeued list.");

            Interlocked.Increment(ref _dequeuedCount);
            Logger.Trace().Message("Dequeue: Got Item").Write();
            var entry = new QueueEntry<T>(info.Id, info.Data.Copy(), this, info.TimeEnqueued, info.Attempts);
            await OnDequeuedAsync(entry).AnyContext();
            ScheduleNextMaintenance(DateTime.UtcNow.Add(_workItemTimeout));

            return entry;
        }

        public override async Task CompleteAsync(string id) {
            Logger.Trace().Message("Queue {0} complete item: {1}", typeof(T).Name, id).Write();
            
            QueueInfo<T> info = null;
            if (!_dequeued.TryRemove(id, out info) || info == null)
                throw new ApplicationException("Unable to remove item from the dequeued list.");

            Interlocked.Increment(ref _completedCount);

            await OnCompletedAsync(id).AnyContext();
            Logger.Trace().Message("Complete done: {0}", id).Write();
        }

        public override async Task AbandonAsync(string id) {
            Logger.Trace().Message("Queue {0} abandon item: {1}", typeof(T).Name, id).Write();

            QueueInfo<T> info;
            if (!_dequeued.TryRemove(id, out info) || info == null)
                throw new ApplicationException("Unable to remove item from the dequeued list.");

            Interlocked.Increment(ref _abandonedCount);
            if (info.Attempts < _retries + 1) {
                if (_retryDelay > TimeSpan.Zero) {
                    Logger.Trace().Message("Adding item to wait list for future retry: {0}", id).Write();

                    await Task.Delay(GetRetryDelay(info.Attempts)).AnyContext();
                    Retry(info);
                } else {
                    Logger.Trace().Message("Adding item back to queue for retry: {0}", id).Write();
                    Retry(info);
                }
            } else {
                Logger.Trace().Message("Exceeded retry limit moving to deadletter: {0}", id).Write();
                _deadletterQueue.Enqueue(info);
            }

            await OnAbandonedAsync(id).AnyContext();
            Logger.Trace().Message("Abandon complete: {0}", id).Write();
        }

        private void Retry(QueueInfo<T> info) {
            _queue.Enqueue(info);
            _resetEvent.Set();
        }

        private int GetRetryDelay(int attempts) {
            int maxMultiplier = _retryMultipliers.Length > 0 ? _retryMultipliers.Last() : 1;
            int multiplier = attempts <= _retryMultipliers.Length ? _retryMultipliers[attempts - 1] : maxMultiplier;
            return (int)(_retryDelay.TotalMilliseconds * multiplier);
        }

        public override Task<IEnumerable<T>> GetDeadletterItemsAsync(CancellationToken cancellationToken = default(CancellationToken)) {
            return Task.FromResult(_deadletterQueue.Select(i => i.Data));
        }

        public override Task DeleteQueueAsync() {
            Logger.Trace().Message("Deleting queue: {0}", typeof(T).Name).Write();
            _queue.Clear();
            _deadletterQueue.Clear();
            _dequeued.Clear();
            _enqueuedCount = 0;
            _dequeuedCount = 0;
            _completedCount = 0;
            _abandonedCount = 0;
            _workerErrorCount = 0;
<<<<<<< HEAD

            return TaskHelper.Completed();
        }

        private async Task WorkerLoopAsync(Func<QueueEntry<T>, Task> handler, bool autoComplete, CancellationToken token) {
            Logger.Trace().Message("WorkerLoop Start {0}", typeof(T).Name).Write();
            while (!token.IsCancellationRequested) {
                Logger.Trace().Message("WorkerLoop Signaled {0}", typeof(T).Name).Write();

                QueueEntry<T> queueEntry = null;
                try {
                    queueEntry = await DequeueAsync(cancellationToken: token).AnyContext();
                } catch (Exception ex) {
                    Logger.Error()
                        .Message("Error on Dequeue: " + ex.Message)
                        .Exception(ex)
                        .Write();
                }
              
                if (queueEntry == null)
                    return;

                try {
                    await handler(queueEntry).AnyContext();
                    if (autoComplete)
                        await queueEntry.CompleteAsync().AnyContext();
                } catch (Exception ex) {
                    Logger.Error().Exception(ex).Message("Worker error: {0}", ex.Message).Write();
                    await queueEntry.AbandonAsync().AnyContext();
                    Interlocked.Increment(ref _workerErrorCount);
                }
            }
            Logger.Trace().Message("WorkLoop End").Write();
=======

            return TaskHelper.Completed();
>>>>>>> 108104fe
        }

        private void ScheduleNextMaintenance(DateTime value) {
            Logger.Trace().Message("ScheduleNextMaintenance: value={0}", value).Write();
            if (value == DateTime.MaxValue)
                return;

            if (_nextMaintenance.HasValue && value > _nextMaintenance.Value)
                return;

            int delay = Math.Max((int)value.Subtract(DateTime.UtcNow).TotalMilliseconds, 0);
            _nextMaintenance = value;
            Logger.Trace().Message("Scheduling maintenance: delay={0}", delay).Write();
            _maintenanceTimer.Change(delay, Timeout.Infinite);
        }

        private async Task DoMaintenanceAsync() {
            Logger.Trace().Message("DoMaintenance {0}", typeof(T).Name).Write();

            DateTime minAbandonAt = DateTime.MaxValue;
            var now = DateTime.UtcNow;
            var abandonedKeys = new List<string>();
            foreach (string key in _dequeued.Keys) {
                var abandonAt = _dequeued[key].TimeDequeued.Add(_workItemTimeout);
                if (abandonAt < now)
                    abandonedKeys.Add(key);
                else if (abandonAt < minAbandonAt)
                    minAbandonAt = abandonAt;
            }

            _nextMaintenance = null;
            ScheduleNextMaintenance(minAbandonAt);

            if (abandonedKeys.Count == 0)
                return;

            foreach (var key in abandonedKeys) {
                Logger.Info().Message("DoMaintenance Abandon: {0}", key).Write();
				await AbandonAsync(key).AnyContext();
                Interlocked.Increment(ref _workerItemTimeoutCount);
            }
        }

        public override void Dispose() {
            base.Dispose();
            _disposeTokenSource?.Cancel();
            _maintenanceTimer.Dispose();
        }

        private class QueueInfo<TData> {
            public TData Data { get; set; }
            public string Id { get; set; }
            public int Attempts { get; set; }
            public DateTime TimeDequeued { get; set; }
            public DateTime TimeEnqueued { get; set; }
        }
    }
}<|MERGE_RESOLUTION|>--- conflicted
+++ resolved
@@ -84,20 +84,12 @@
             return id;
         }
 
-<<<<<<< HEAD
-        public override Task StartWorkingAsync(Func<QueueEntry<T>, Task> handler, bool autoComplete = false, CancellationToken cancellationToken = default(CancellationToken)) {
-=======
         public override void StartWorking(Func<QueueEntry<T>, CancellationToken, Task> handler, bool autoComplete = false, CancellationToken cancellationToken = default(CancellationToken)) {
->>>>>>> 108104fe
             if (handler == null)
                 throw new ArgumentNullException(nameof(handler));
 
             Logger.Trace().Message("Queue {0} start working", typeof(T).Name).Write();
 
-<<<<<<< HEAD
-            var tokenSource = CancellationTokenSource.CreateLinkedTokenSource(_disposeTokenSource.Token, cancellationToken);
-            return Task.Run(async () => await WorkerLoopAsync(handler, autoComplete, tokenSource.Token).AnyContext(), tokenSource.Token);
-=======
             var token = CancellationTokenSource.CreateLinkedTokenSource(_disposeTokenSource.Token, cancellationToken).Token;
 
             Task.Run(async () => {
@@ -127,7 +119,6 @@
                 }
                 Logger.Trace().Message("WorkLoop End").Write();
             }, token);
->>>>>>> 108104fe
         }
 
         public override async Task<QueueEntry<T>> DequeueAsync(TimeSpan? timeout = null, CancellationToken cancellationToken = default(CancellationToken)) {
@@ -137,14 +128,8 @@
 
             Logger.Trace().Message("Queue count: {0}", _queue.Count).Write();
             if (_queue.Count == 0) {
-<<<<<<< HEAD
-                var sw = new Stopwatch();
-                sw.Start();
-                Task.WaitAny(Task.Delay(timeout.Value, cancellationToken), _autoEvent.WaitAsync());
-=======
                 var sw = Stopwatch.StartNew();
                 await Task.WhenAny(Task.Delay(timeout.Value, cancellationToken), _resetEvent.WaitAsync()).AnyContext();
->>>>>>> 108104fe
                 sw.Stop();
                 Logger.Trace().Message("Waited for dequeue: timeout={0} actual={1}", timeout.Value.ToString(), sw.Elapsed.ToString()).Write();
             }
@@ -239,44 +224,8 @@
             _completedCount = 0;
             _abandonedCount = 0;
             _workerErrorCount = 0;
-<<<<<<< HEAD
 
             return TaskHelper.Completed();
-        }
-
-        private async Task WorkerLoopAsync(Func<QueueEntry<T>, Task> handler, bool autoComplete, CancellationToken token) {
-            Logger.Trace().Message("WorkerLoop Start {0}", typeof(T).Name).Write();
-            while (!token.IsCancellationRequested) {
-                Logger.Trace().Message("WorkerLoop Signaled {0}", typeof(T).Name).Write();
-
-                QueueEntry<T> queueEntry = null;
-                try {
-                    queueEntry = await DequeueAsync(cancellationToken: token).AnyContext();
-                } catch (Exception ex) {
-                    Logger.Error()
-                        .Message("Error on Dequeue: " + ex.Message)
-                        .Exception(ex)
-                        .Write();
-                }
-              
-                if (queueEntry == null)
-                    return;
-
-                try {
-                    await handler(queueEntry).AnyContext();
-                    if (autoComplete)
-                        await queueEntry.CompleteAsync().AnyContext();
-                } catch (Exception ex) {
-                    Logger.Error().Exception(ex).Message("Worker error: {0}", ex.Message).Write();
-                    await queueEntry.AbandonAsync().AnyContext();
-                    Interlocked.Increment(ref _workerErrorCount);
-                }
-            }
-            Logger.Trace().Message("WorkLoop End").Write();
-=======
-
-            return TaskHelper.Completed();
->>>>>>> 108104fe
         }
 
         private void ScheduleNextMaintenance(DateTime value) {
