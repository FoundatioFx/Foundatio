--- conflicted
+++ resolved
@@ -85,11 +85,7 @@
             if (!_runMaintenanceTasks || _maintenanceTask != null)
                 return;
 
-<<<<<<< HEAD
-            using (await _lock.LockAsync().AnyContext()) {
-=======
             using (await  _lock.LockAsync().AnyContext()) {
->>>>>>> f76f512d
                 if (_maintenanceTask != null)
                     return;
 
