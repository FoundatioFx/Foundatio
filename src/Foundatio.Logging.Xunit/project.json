{
<<<<<<< HEAD
    "version": "99.99.99-dev",
    "title": "Foundatio Xunit Logging Implementations",
    "description": "Pluggable foundation blocks for building distributed apps.",
    "authors": [ "bniemyjski", "ejsmith" ],
    "copyright": "Copyright (c) 2016 Exceptionless.  All rights reserved.",
    "packOptions": {
        "tags": [ "Queue", "Messaging", "Message", "Bus", "Locking", "Lock", "Distributed", "File", "Storage", "Blob", "Jobs", "Metrics", "Stats", "Azure", "Redis", "StatsD", "Amazon", "AWS", "S3", "broker", "Logging", "Log", "pcl", "NETSTANDARD", "Core" ],
        "owners": [ "Exceptionless" ],
        "projectUrl": "https://github.com/exceptionless/Foundatio",
        "releaseNotes": "https://github.com/exceptionless/Foundatio/releases",
        "iconUrl": "https://be.exceptionless.io/img/exceptionless-32.png",
        "licenseUrl": "http://www.apache.org/licenses/LICENSE-2.0",
        "repository": {
            "type": "git",
            "url": "https://github.com/exceptionless/Foundatio"
        }
    },
    "buildOptions": {
        "debugType": "portable",
        "nowarn": [
            "CS1591"
        ],
        "optimize": true,
        "warningsAsErrors": true,
        "xmlDoc": true
    },
    "dependencies": {
        "Foundatio": {
            "target": "project"
        },
        "System.Collections.Immutable": "1.2.0",
        "xunit.abstractions": "2.0.1-rc2",
        "xunit.core": "2.2.0-beta2-build3300",
        "xunit.extensibility.core": "2.2.0-beta2-build3300",
        "xunit.extensibility.execution": "2.2.0-beta2-build3300"
    },
    "frameworks": {
        "netstandard1.5": {
            "buildOptions": {
                "define": [ "NETSTANDARD", "NETSTANDARD1_5" ]
            },
            "dependencies": {
                "System.Threading": "4.0.11"
            }
        },
        "net46": {
            "buildOptions": {
                "define": [ "NET46" ]
            },
            "frameworkAssemblies": {
                "System.Xml": {
                    "type": "build"
                }
            }
=======
  "version": "99.99.99-dev",
  "title": "Foundatio Xunit Logging Implementations",
  "description": "Pluggable foundation blocks for building distributed apps.",
  "authors": [ "bniemyjski", "ejsmith" ],
  "copyright": "Copyright (c) 2016 Exceptionless.  All rights reserved.",
  "packOptions": {
    "tags": [ "Queue", "Messaging", "Message", "Bus", "Locking", "Lock", "Distributed", "File", "Storage", "Blob", "Jobs", "Metrics", "Stats", "Azure", "Redis", "StatsD", "Amazon", "AWS", "S3", "broker", "Logging", "Log", "pcl", "NETSTANDARD", "Core" ],
    "owners": [ "Exceptionless" ],
    "projectUrl": "https://github.com/exceptionless/Foundatio",
    "releaseNotes": "https://github.com/exceptionless/Foundatio/releases",
    "iconUrl": "https://be.exceptionless.io/img/exceptionless-32.png",
    "licenseUrl": "http://www.apache.org/licenses/LICENSE-2.0",
    "repository": {
      "type": "git",
      "url": "https://github.com/exceptionless/Foundatio"
    }
  },
  "buildOptions": {
    "debugType": "portable",
    "nowarn": [
      "CS1591"
    ],
    "optimize": true,
    "warningsAsErrors": true,
    "xmlDoc": true
  },
  "dependencies": {
    "Foundatio": {
      "target": "project"
    },
    "System.Collections.Immutable": "1.2.0",
    "xunit.abstractions": "2.0.0",
    "xunit.core": "2.1.0",
    "xunit.extensibility.core": "2.1.0",
    "xunit.extensibility.execution": "2.1.0"
  },
  "frameworks": {
    "net46": {
      "buildOptions": {
        "define": [ "NET46" ]
      },
      "frameworkAssemblies": {
        "System.Xml": {
          "type": "build"
>>>>>>> 7f922089
        }
      }
    }
  }
}<|MERGE_RESOLUTION|>--- conflicted
+++ resolved
@@ -1,60 +1,4 @@
 {
-<<<<<<< HEAD
-    "version": "99.99.99-dev",
-    "title": "Foundatio Xunit Logging Implementations",
-    "description": "Pluggable foundation blocks for building distributed apps.",
-    "authors": [ "bniemyjski", "ejsmith" ],
-    "copyright": "Copyright (c) 2016 Exceptionless.  All rights reserved.",
-    "packOptions": {
-        "tags": [ "Queue", "Messaging", "Message", "Bus", "Locking", "Lock", "Distributed", "File", "Storage", "Blob", "Jobs", "Metrics", "Stats", "Azure", "Redis", "StatsD", "Amazon", "AWS", "S3", "broker", "Logging", "Log", "pcl", "NETSTANDARD", "Core" ],
-        "owners": [ "Exceptionless" ],
-        "projectUrl": "https://github.com/exceptionless/Foundatio",
-        "releaseNotes": "https://github.com/exceptionless/Foundatio/releases",
-        "iconUrl": "https://be.exceptionless.io/img/exceptionless-32.png",
-        "licenseUrl": "http://www.apache.org/licenses/LICENSE-2.0",
-        "repository": {
-            "type": "git",
-            "url": "https://github.com/exceptionless/Foundatio"
-        }
-    },
-    "buildOptions": {
-        "debugType": "portable",
-        "nowarn": [
-            "CS1591"
-        ],
-        "optimize": true,
-        "warningsAsErrors": true,
-        "xmlDoc": true
-    },
-    "dependencies": {
-        "Foundatio": {
-            "target": "project"
-        },
-        "System.Collections.Immutable": "1.2.0",
-        "xunit.abstractions": "2.0.1-rc2",
-        "xunit.core": "2.2.0-beta2-build3300",
-        "xunit.extensibility.core": "2.2.0-beta2-build3300",
-        "xunit.extensibility.execution": "2.2.0-beta2-build3300"
-    },
-    "frameworks": {
-        "netstandard1.5": {
-            "buildOptions": {
-                "define": [ "NETSTANDARD", "NETSTANDARD1_5" ]
-            },
-            "dependencies": {
-                "System.Threading": "4.0.11"
-            }
-        },
-        "net46": {
-            "buildOptions": {
-                "define": [ "NET46" ]
-            },
-            "frameworkAssemblies": {
-                "System.Xml": {
-                    "type": "build"
-                }
-            }
-=======
   "version": "99.99.99-dev",
   "title": "Foundatio Xunit Logging Implementations",
   "description": "Pluggable foundation blocks for building distributed apps.",
@@ -85,23 +29,12 @@
     "Foundatio": {
       "target": "project"
     },
+    "NETStandard.Library": "1.6.0",
     "System.Collections.Immutable": "1.2.0",
-    "xunit.abstractions": "2.0.0",
-    "xunit.core": "2.1.0",
-    "xunit.extensibility.core": "2.1.0",
-    "xunit.extensibility.execution": "2.1.0"
+    "xunit.core": "2.2.0-beta2-build3300"
   },
   "frameworks": {
-    "net46": {
-      "buildOptions": {
-        "define": [ "NET46" ]
-      },
-      "frameworkAssemblies": {
-        "System.Xml": {
-          "type": "build"
->>>>>>> 7f922089
-        }
-      }
-    }
+    "netstandard1.5": {},
+    "net46": {}
   }
 }