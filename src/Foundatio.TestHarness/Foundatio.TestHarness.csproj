﻿<Project Sdk="Microsoft.NET.Sdk">
  <Import Project="..\..\build\common.props" />
  <PropertyGroup>
<<<<<<< HEAD
    <TargetFrameworks>netcoreapp2.2</TargetFrameworks>
=======
    <TargetFramework>netcoreapp2.2</TargetFramework>
>>>>>>> cb084af4
    <IsPackable>true</IsPackable>
  </PropertyGroup>
  <ItemGroup>
    <PackageReference Include="BenchmarkDotNet" Version="0.11.3" />
    <PackageReference Include="Exceptionless.RandomData" Version="1.1.47" />
    <PackageReference Include="Microsoft.Extensions.Configuration.EnvironmentVariables" Version="2.2.0" />
    <PackageReference Include="Microsoft.Extensions.Configuration.Json" Version="2.2.0" />
    <PackageReference Include="xunit" Version="2.4.1" />
  </ItemGroup>
  <ItemGroup>
    <ProjectReference Include="..\..\src\Foundatio.Logging.Xunit\Foundatio.Logging.Xunit.csproj" />
    <ProjectReference Include="..\..\src\Foundatio\Foundatio.csproj" />
  </ItemGroup>
</Project><|MERGE_RESOLUTION|>--- conflicted
+++ resolved
@@ -1,11 +1,7 @@
 ﻿<Project Sdk="Microsoft.NET.Sdk">
   <Import Project="..\..\build\common.props" />
   <PropertyGroup>
-<<<<<<< HEAD
-    <TargetFrameworks>netcoreapp2.2</TargetFrameworks>
-=======
     <TargetFramework>netcoreapp2.2</TargetFramework>
->>>>>>> cb084af4
     <IsPackable>true</IsPackable>
   </PropertyGroup>
   <ItemGroup>
