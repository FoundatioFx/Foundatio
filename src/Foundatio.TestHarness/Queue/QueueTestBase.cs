﻿using Exceptionless;
using Foundatio.AsyncEx;
using Foundatio.Caching;
using Foundatio.Jobs;
using Foundatio.Lock;
using Foundatio.Logging.Xunit;
using Foundatio.Messaging;
using Foundatio.Metrics;
using Foundatio.Queues;
using Foundatio.Tests.Extensions;
using Foundatio.Utility;
using System;
using System.Collections.Generic;
using System.Diagnostics;
using System.Linq;
using System.Threading;
using System.Threading.Tasks;
using Microsoft.Extensions.Logging;
using Xunit;
using Xunit.Abstractions;
#pragma warning disable CS4014

namespace Foundatio.Tests.Queue {
    public abstract class QueueTestBase : TestWithLoggingBase, IDisposable {
        protected QueueTestBase(ITestOutputHelper output) : base(output) {
            Log.SetLogLevel<InMemoryCacheClient>(LogLevel.Debug);
            Log.SetLogLevel<InMemoryMetricsClient>(LogLevel.Debug);
            Log.SetLogLevel<MetricsQueueBehavior<SimpleWorkItem>>(LogLevel.Debug);
            Log.SetLogLevel<ScheduledTimer>(LogLevel.Debug);
        }

        protected virtual IQueue<SimpleWorkItem> GetQueue(int retries = 1, TimeSpan? workItemTimeout = null, TimeSpan? retryDelay = null, int deadLetterMaxItems = 100, bool runQueueMaintenance = true) {
            return null;
        }

        protected virtual async Task CleanupQueueAsync(IQueue<SimpleWorkItem> queue) {
            if (queue == null)
                return;

            try {
                await queue.DeleteQueueAsync();
            } catch (Exception ex) {
                if (_logger.IsEnabled(LogLevel.Error))
                    _logger.LogError(ex, "Error cleaning up queue");
            } finally {
                queue.Dispose();
            }
        }

        public virtual async Task CanQueueAndDequeueWorkItemAsync() {
            var queue = GetQueue();
            if (queue == null)
                return;

            try {
                await queue.DeleteQueueAsync();
                await AssertEmptyQueueAsync(queue);

                await queue.EnqueueAsync(new SimpleWorkItem {
                    Data = "Hello"
                });
                Assert.Equal(1, (await queue.GetQueueStatsAsync()).Enqueued);

                var workItem = await queue.DequeueAsync(TimeSpan.Zero);
                Assert.NotNull(workItem);
                Assert.Equal("Hello", workItem.Value.Data);
                Assert.Equal(1, (await queue.GetQueueStatsAsync()).Dequeued);

                await workItem.CompleteAsync();
                Assert.False(workItem.IsAbandoned);
                Assert.True(workItem.IsCompleted);
                var stats = await queue.GetQueueStatsAsync();
                Assert.Equal(1, stats.Completed);
                Assert.Equal(0, stats.Queued);

            }
            finally {
                await CleanupQueueAsync(queue);
            }
        }

<<<<<<< HEAD
        public virtual async Task CheckRetryCountAsync() {
            var retryCount = 4;
            var queue = GetQueue(retryCount, null, TimeSpan.FromSeconds(1));
=======
        public virtual async Task CanDiscardDuplicateQueueEntriesAsync() {
            var queue = GetQueue();
>>>>>>> d8b88511
            if (queue == null)
                return;

            try {
                await queue.DeleteQueueAsync();
                await AssertEmptyQueueAsync(queue);
<<<<<<< HEAD

                //var resetEvent = new AsyncManualResetEvent(false);
                int attempts = 0;
                await queue.StartWorkingAsync(async w => {

                    attempts++;
                    Assert.Equal("Hello", w.Value.Data);
                    await w.AbandonAsync();
                    
                });

                await queue.EnqueueAsync(new SimpleWorkItem {
                    Data = "Hello"
                });

                // wait 5 seconds for every retry
                await Task.Delay(TimeSpan.FromSeconds(retryCount*5));

                int realRetryCount = attempts - 1;
                var stats = await queue.GetQueueStatsAsync();
                Assert.Equal(retryCount, realRetryCount);
                Assert.Equal(0, stats.Completed);
                Assert.Equal(0, stats.Queued);
                Assert.Equal(0, stats.Errors);
                Assert.Equal(retryCount + 1, stats.Dequeued);
                Assert.Equal(retryCount + 1, stats.Abandoned);
            } finally {
                await CleanupQueueAsync(queue);
            }
        }

        public virtual async Task CheckAttemptCountInQueueEntryAsync() {
            var retryCount = 4;
            var queue = GetQueue(retryCount, null, TimeSpan.FromSeconds(1));
            if (queue == null)
                return;

            try {
                await queue.DeleteQueueAsync();
                await AssertEmptyQueueAsync(queue);

                //var resetEvent = new AsyncManualResetEvent(false);
                int attempts = 0;
                await queue.StartWorkingAsync(async w => {

                    attempts++;
                    Assert.Equal("Hello", w.Value.Data);

                    var queueEntryMetadata = (IQueueEntryMetadata)w;
                    Assert.Equal(attempts, queueEntryMetadata.Attempts);

                    await w.AbandonAsync();

                });

                await queue.EnqueueAsync(new SimpleWorkItem {
                    Data = "Hello"
                });

                // wait 5 seconds for every retry
                await Task.Delay(TimeSpan.FromSeconds(retryCount * 5));

                var stats = await queue.GetQueueStatsAsync();
                Assert.Equal(0, stats.Completed);
                Assert.Equal(0, stats.Queued);
                Assert.Equal(0, stats.Errors);
                Assert.Equal(retryCount + 1, stats.Dequeued);
                Assert.Equal(retryCount + 1, stats.Abandoned);
            } finally {
=======
                queue.AttachBehavior(new DuplicateDetectionQueueBehavior<SimpleWorkItem>(new InMemoryCacheClient(), Log));
                
                await queue.EnqueueAsync(new SimpleWorkItem {
                    Data = "Hello",
                    UniqueIdentifier = "123"
                });
                Assert.Equal(1, (await queue.GetQueueStatsAsync()).Enqueued);

                await queue.EnqueueAsync(new SimpleWorkItem {
                    Data = "Hello",
                    UniqueIdentifier = "123"
                });
                Assert.Equal(1, (await queue.GetQueueStatsAsync()).Enqueued);
                
                var workItem = await queue.DequeueAsync(TimeSpan.Zero);
                Assert.NotNull(workItem);
                Assert.Equal("Hello", workItem.Value.Data);
                Assert.Equal(1, (await queue.GetQueueStatsAsync()).Dequeued);

                await queue.EnqueueAsync(new SimpleWorkItem {
                    Data = "Hello",
                    UniqueIdentifier = "123"
                });
                Assert.Equal(2, (await queue.GetQueueStatsAsync()).Enqueued);

                await workItem.CompleteAsync();
                Assert.False(workItem.IsAbandoned);
                Assert.True(workItem.IsCompleted);
                var stats = await queue.GetQueueStatsAsync();
                Assert.Equal(1, stats.Completed);
                Assert.Equal(1, stats.Queued);

            }
            finally {
>>>>>>> d8b88511
                await CleanupQueueAsync(queue);
            }
        }

        /// <summary>
        /// When a cancelled token is passed into Dequeue, it will only try to dequeue one time and then exit.
        /// </summary>
        /// <returns></returns>
        public virtual async Task CanDequeueWithCancelledTokenAsync() {
            var queue = GetQueue();
            if (queue == null)
                return;

            try {
                await queue.DeleteQueueAsync();
                await AssertEmptyQueueAsync(queue);

                await queue.EnqueueAsync(new SimpleWorkItem {
                    Data = "Hello"
                });
                Assert.Equal(1, (await queue.GetQueueStatsAsync()).Enqueued);

                var workItem = await queue.DequeueAsync(new CancellationToken(true));
                Assert.NotNull(workItem);
                Assert.Equal("Hello", workItem.Value.Data);
                Assert.Equal(1, (await queue.GetQueueStatsAsync()).Dequeued);

                // TODO: We should verify that only one retry occurred.
                await workItem.CompleteAsync();
                var stats = await queue.GetQueueStatsAsync();
                Assert.Equal(1, stats.Completed);
                Assert.Equal(0, stats.Queued);
            }
            finally {
                await CleanupQueueAsync(queue);
            }
        }

        public virtual async Task CanDequeueEfficientlyAsync() {
            const int iterations = 100;

            var queue = GetQueue(runQueueMaintenance: false);
            if (queue == null)
                return;

            try {
                await queue.DeleteQueueAsync();
                await AssertEmptyQueueAsync(queue);
                await queue.EnqueueAsync(new SimpleWorkItem { Data = "Initialize queue to create more accurate metrics" });
                Assert.NotNull(await queue.DequeueAsync(TimeSpan.FromSeconds(1)));

                using (var metrics = new InMemoryMetricsClient(new InMemoryMetricsClientOptions())) {
                    queue.AttachBehavior(new MetricsQueueBehavior<SimpleWorkItem>(metrics, reportCountsInterval: TimeSpan.FromMilliseconds(100), loggerFactory: Log));

                    Task.Run(async () => {
                        _logger.LogTrace("Starting enqueue loop.");
                        for (int index = 0; index < iterations; index++) {
                            await SystemClock.SleepAsync(RandomData.GetInt(10, 30));
                            await queue.EnqueueAsync(new SimpleWorkItem { Data = "Hello" });
                        }
                        _logger.LogTrace("Finished enqueuing.");
                    });

                    _logger.LogTrace("Starting dequeue loop.");
                    for (int index = 0; index < iterations; index++) {
                        var item = await queue.DequeueAsync(TimeSpan.FromSeconds(3));
                        Assert.NotNull(item);
                        await item.CompleteAsync();
                    }
                    _logger.LogTrace("Finished dequeuing.");

                    await metrics.FlushAsync();
                    var timing = await metrics.GetTimerStatsAsync("simpleworkitem.queuetime");
                    if (_logger.IsEnabled(LogLevel.Trace)) _logger.LogTrace("AverageDuration: {AverageDuration}", timing.AverageDuration);
                    Assert.InRange(timing.AverageDuration, 0, 75);
                }
            }
            finally {
                await CleanupQueueAsync(queue);
            }
        }

        public virtual async Task CanResumeDequeueEfficientlyAsync() {
            const int iterations = 10;

            var queue = GetQueue(runQueueMaintenance: false);
            if (queue == null)
                return;

            try {
                await queue.DeleteQueueAsync();
                await AssertEmptyQueueAsync(queue);

                using (var metrics = new InMemoryMetricsClient(new InMemoryMetricsClientOptions())) {
                    for (int index = 0; index < iterations; index++)
                        await queue.EnqueueAsync(new SimpleWorkItem { Data = "Hello" });

                    using (var secondQueue = GetQueue(runQueueMaintenance: false)) {
                        secondQueue.AttachBehavior(new MetricsQueueBehavior<SimpleWorkItem>(metrics, reportCountsInterval: TimeSpan.FromMilliseconds(100), loggerFactory: Log));

                        _logger.LogTrace("Starting dequeue loop.");
                        for (int index = 0; index < iterations; index++) {
                            if (_logger.IsEnabled(LogLevel.Trace)) _logger.LogTrace("[{Index}] Calling Dequeue", index);
                            var item = await secondQueue.DequeueAsync(TimeSpan.FromSeconds(3));
                            Assert.NotNull(item);
                            await item.CompleteAsync();
                        }

                        await metrics.FlushAsync(); // This won't flush metrics queue behaviors
                        var timing = await metrics.GetTimerStatsAsync("simpleworkitem.queuetime");
                        if (_logger.IsEnabled(LogLevel.Trace)) _logger.LogTrace("TotalDuration: {TotalDuration} AverageDuration: {AverageDuration}", timing.TotalDuration, timing.AverageDuration);
                        Assert.InRange(timing.AverageDuration, 0, 75);
                    }
                }
            }
            finally {
                await CleanupQueueAsync(queue);
            }
        }

        public virtual async Task CanQueueAndDequeueMultipleWorkItemsAsync() {
            var queue = GetQueue();
            if (queue == null)
                return;

            try {
                await queue.DeleteQueueAsync();
                await AssertEmptyQueueAsync(queue);

                const int workItemCount = 25;
                for (int i = 0; i < workItemCount; i++) {
                    await queue.EnqueueAsync(new SimpleWorkItem {
                        Data = "Hello"
                    });
                }
                Assert.Equal(workItemCount, (await queue.GetQueueStatsAsync()).Queued);

                var sw = Stopwatch.StartNew();
                for (int i = 0; i < workItemCount; i++) {
                    var workItem = await queue.DequeueAsync(TimeSpan.FromSeconds(5));
                    Assert.NotNull(workItem);
                    Assert.Equal("Hello", workItem.Value.Data);
                    await workItem.CompleteAsync();
                }
                sw.Stop();
                if (_logger.IsEnabled(LogLevel.Trace)) _logger.LogTrace("Time {Elapsed:g}", sw.Elapsed);
                Assert.InRange(sw.Elapsed.TotalSeconds, 0, 5);

                var stats = await queue.GetQueueStatsAsync();
                Assert.Equal(workItemCount, stats.Dequeued);
                Assert.Equal(workItemCount, stats.Completed);
                Assert.Equal(0, stats.Queued);
            }
            finally {
                await CleanupQueueAsync(queue);
            }
        }

        public virtual async Task WillNotWaitForItemAsync() {
            var queue = GetQueue();
            if (queue == null)
                return;

            try {
                await queue.DeleteQueueAsync();
                await AssertEmptyQueueAsync(queue);

                var sw = Stopwatch.StartNew();
                var workItem = await queue.DequeueAsync(TimeSpan.Zero);
                sw.Stop();
                if (_logger.IsEnabled(LogLevel.Trace)) _logger.LogTrace("Time {Elapsed:g}", sw.Elapsed);
                Assert.Null(workItem);
                Assert.InRange(sw.Elapsed.TotalMilliseconds, 0, 100);
            }
            finally {
                await CleanupQueueAsync(queue);
            }
        }

        public virtual async Task WillWaitForItemAsync() {
            var queue = GetQueue();
            if (queue == null)
                return;

            try {
                await queue.DeleteQueueAsync();
                await AssertEmptyQueueAsync(queue);

                var sw = Stopwatch.StartNew();
                var workItem = await queue.DequeueAsync(TimeSpan.FromMilliseconds(100));
                sw.Stop();
                if (_logger.IsEnabled(LogLevel.Trace)) _logger.LogTrace("Time {Elapsed:g}", sw.Elapsed);
                Assert.Null(workItem);
                Assert.InRange(sw.Elapsed, TimeSpan.FromMilliseconds(50), TimeSpan.FromMilliseconds(5000));

                Task.Run(async () => {
                    await SystemClock.SleepAsync(500);
                    await queue.EnqueueAsync(new SimpleWorkItem {
                        Data = "Hello"
                    });
                });

                sw.Restart();
                workItem = await queue.DequeueAsync(TimeSpan.FromSeconds(1));
                sw.Stop();
                if (_logger.IsEnabled(LogLevel.Trace)) _logger.LogTrace("Time {Elapsed:g}", sw.Elapsed);
                Assert.True(sw.Elapsed > TimeSpan.FromMilliseconds(400));
                Assert.NotNull(workItem);
                await workItem.CompleteAsync();

            }
            finally {
                await CleanupQueueAsync(queue);
            }
        }

        public virtual async Task DequeueWaitWillGetSignaledAsync() {
            var queue = GetQueue();
            if (queue == null)
                return;

            try {
                await queue.DeleteQueueAsync();
                await AssertEmptyQueueAsync(queue);

                Task.Run(async () => {
                    await SystemClock.SleepAsync(250);
                    await queue.EnqueueAsync(new SimpleWorkItem {
                        Data = "Hello"
                    });
                });

                var sw = Stopwatch.StartNew();
                var workItem = await queue.DequeueAsync(TimeSpan.FromSeconds(2));
                sw.Stop();
                if (_logger.IsEnabled(LogLevel.Trace)) _logger.LogTrace("Time {Elapsed:g}", sw.Elapsed);
                Assert.NotNull(workItem);
                Assert.InRange(sw.Elapsed.TotalSeconds, 0, 2);
            }
            finally {
                await CleanupQueueAsync(queue);
            }
        }

        public virtual async Task CanUseQueueWorkerAsync() {
            var queue = GetQueue();
            if (queue == null)
                return;

            try {
                await queue.DeleteQueueAsync();
                await AssertEmptyQueueAsync(queue);

                var resetEvent = new AsyncManualResetEvent(false);
                await queue.StartWorkingAsync(async w => {
                    Assert.Equal("Hello", w.Value.Data);
                    await w.CompleteAsync();
                    resetEvent.Set();
                });

                await queue.EnqueueAsync(new SimpleWorkItem {
                    Data = "Hello"
                });

                await resetEvent.WaitAsync();
                var stats = await queue.GetQueueStatsAsync();
                Assert.Equal(1, stats.Completed);
                Assert.Equal(0, stats.Queued);
                Assert.Equal(0, stats.Errors);
            }
            finally {
                await CleanupQueueAsync(queue);
            }
        }

        public virtual async Task CanHandleErrorInWorkerAsync() {
            var queue = GetQueue(retries: 0);
            if (queue == null)
                return;

            try {
                await queue.DeleteQueueAsync();
                await AssertEmptyQueueAsync(queue);

                using (var metrics = new InMemoryMetricsClient(new InMemoryMetricsClientOptions { Buffered = false, LoggerFactory = Log })) {
                    queue.AttachBehavior(new MetricsQueueBehavior<SimpleWorkItem>(metrics, reportCountsInterval: TimeSpan.FromMilliseconds(100), loggerFactory: Log));
                    await queue.StartWorkingAsync(w => {
                        _logger.LogDebug("WorkAction");
                        Assert.Equal("Hello", w.Value.Data);
                        throw new Exception();
                    });

                    var resetEvent = new AsyncManualResetEvent(false);
                    using (queue.Abandoned.AddSyncHandler((o, args) => resetEvent.Set())) {
                        await queue.EnqueueAsync(new SimpleWorkItem { Data = "Hello" });
                        await resetEvent.WaitAsync(TimeSpan.FromSeconds(200));

                        await SystemClock.SleepAsync(100); // give time for the stats to reflect the changes.
                        var stats = await queue.GetQueueStatsAsync();
                        if (_logger.IsEnabled(LogLevel.Information))
                            _logger.LogInformation("Completed: {Completed} Errors: {Errors} Deadletter: {Deadletter} Working: {Working} ", stats.Completed, stats.Errors, stats.Deadletter, stats.Working);
                        Assert.Equal(0, stats.Completed);
                        Assert.Equal(1, stats.Errors);
                        Assert.Equal(1, stats.Deadletter);
                    }
                }
            }
            finally {
                await CleanupQueueAsync(queue);
            }
        }

        public virtual async Task WorkItemsWillTimeoutAsync() {
            var queue = GetQueue(retryDelay: TimeSpan.Zero, workItemTimeout: TimeSpan.FromMilliseconds(50));
            if (queue == null)
                return;

            try {
                await queue.DeleteQueueAsync();
                await AssertEmptyQueueAsync(queue);

                await queue.EnqueueAsync(new SimpleWorkItem {
                    Data = "Hello"
                });
                var workItem = await queue.DequeueAsync(TimeSpan.Zero);
                Assert.NotNull(workItem);
                Assert.Equal("Hello", workItem.Value.Data);
                await SystemClock.SleepAsync(TimeSpan.FromSeconds(1));

                // wait for the task to be auto abandoned

                var sw = Stopwatch.StartNew();
                workItem = await queue.DequeueAsync(TimeSpan.FromSeconds(5));
                sw.Stop();
                if (_logger.IsEnabled(LogLevel.Trace)) _logger.LogTrace("Time {Elapsed:g}", sw.Elapsed);
                Assert.NotNull(workItem);
                await workItem.CompleteAsync();
                Assert.Equal(0, (await queue.GetQueueStatsAsync()).Queued);
            }
            finally {
                await CleanupQueueAsync(queue);
            }
        }

        public virtual async Task WorkItemsWillGetMovedToDeadletterAsync() {
            var queue = GetQueue(retryDelay: TimeSpan.Zero);
            if (queue == null)
                return;

            try {
                await queue.DeleteQueueAsync();
                await AssertEmptyQueueAsync(queue);

                await queue.EnqueueAsync(new SimpleWorkItem {
                    Data = "Hello"
                });
                var workItem = await queue.DequeueAsync(TimeSpan.Zero);
                Assert.Equal("Hello", workItem.Value.Data);
                Assert.Equal(1, (await queue.GetQueueStatsAsync()).Dequeued);

                await workItem.AbandonAsync();
                Assert.Equal(1, (await queue.GetQueueStatsAsync()).Abandoned);

                // work item should be retried 1 time.
                workItem = await queue.DequeueAsync(TimeSpan.FromSeconds(5));
                Assert.NotNull(workItem);
                Assert.Equal("Hello", workItem.Value.Data);
                Assert.Equal(2, (await queue.GetQueueStatsAsync()).Dequeued);

                await workItem.AbandonAsync();

                // work item should be moved to deadletter _queue after retries.
                var stats = await queue.GetQueueStatsAsync();
                Assert.Equal(1, stats.Deadletter);
                Assert.Equal(2, stats.Abandoned);
            }
            finally {
                await CleanupQueueAsync(queue);
            }
        }

        public virtual async Task CanAutoCompleteWorkerAsync() {
            var queue = GetQueue();
            if (queue == null)
                return;

            try {
                await queue.DeleteQueueAsync();
                await AssertEmptyQueueAsync(queue);

                var resetEvent = new AsyncManualResetEvent(false);
                await queue.StartWorkingAsync(w => {
                    Assert.Equal("Hello", w.Value.Data);
                    return Task.CompletedTask;
                }, true);

                using (queue.Completed.AddSyncHandler((s, e) => { resetEvent.Set(); })) {
                    await queue.EnqueueAsync(new SimpleWorkItem { Data = "Hello" });

                    Assert.Equal(1, (await queue.GetQueueStatsAsync()).Enqueued);
                    await resetEvent.WaitAsync(TimeSpan.FromSeconds(2));

                    var stats = await queue.GetQueueStatsAsync();
                    Assert.Equal(0, stats.Queued);
                    Assert.Equal(0, stats.Errors);
                    Assert.Equal(1, stats.Completed);
                }
            }
            finally {
                await CleanupQueueAsync(queue);
            }
        }

        public virtual async Task CanHaveMultipleQueueInstancesAsync() {
            var queue = GetQueue(retries: 0, retryDelay: TimeSpan.Zero);
            if (queue == null)
                return;

            try {
                await queue.DeleteQueueAsync();
                await AssertEmptyQueueAsync(queue);

                const int workItemCount = 500;
                const int workerCount = 3;
                var countdown = new AsyncCountdownEvent(workItemCount);
                var info = new WorkInfo();
                var workers = new List<IQueue<SimpleWorkItem>> { queue };

                try {
                    for (int i = 0; i < workerCount; i++) {
                        var q = GetQueue(retries: 0, retryDelay: TimeSpan.Zero);
                        if (_logger.IsEnabled(LogLevel.Trace)) _logger.LogTrace("Queue Id: {Id}, I: {Instance}", q.QueueId, i);
                        await q.StartWorkingAsync(w => DoWorkAsync(w, countdown, info));
                        workers.Add(q);
                    }

                    await Run.InParallelAsync(workItemCount, async i => {
                        string id = await queue.EnqueueAsync(new SimpleWorkItem {
                            Data = "Hello",
                            Id = i
                        });
                        if (_logger.IsEnabled(LogLevel.Trace)) _logger.LogTrace("Enqueued Index: {Instance} Id: {Id}", i, id);
                    });

                    await countdown.WaitAsync();
                    await SystemClock.SleepAsync(50);
                    if (_logger.IsEnabled(LogLevel.Trace)) _logger.LogTrace("Completed: {Completed} Abandoned: {Abandoned} Error: {Errors}",
                        info.CompletedCount,
                        info.AbandonCount,
                        info.ErrorCount);

                    if (_logger.IsEnabled(LogLevel.Information))
                        _logger.LogInformation("Work Info Stats: Completed: {Completed} Abandoned: {Abandoned} Error: {Errors}", info.CompletedCount, info.AbandonCount, info.ErrorCount);
                    Assert.Equal(workItemCount, info.CompletedCount + info.AbandonCount + info.ErrorCount);

                    // In memory queue doesn't share state.
                    if (queue.GetType() == typeof(InMemoryQueue<SimpleWorkItem>)) {
                        var stats = await queue.GetQueueStatsAsync();
                        Assert.Equal(0, stats.Working);
                        Assert.Equal(0, stats.Timeouts);
                        Assert.Equal(workItemCount, stats.Enqueued);
                        Assert.Equal(workItemCount, stats.Dequeued);
                        Assert.Equal(info.CompletedCount, stats.Completed);
                        Assert.Equal(info.ErrorCount, stats.Errors);
                        Assert.Equal(info.AbandonCount, stats.Abandoned - info.ErrorCount);
                        Assert.Equal(info.AbandonCount + stats.Errors, stats.Deadletter);
                    }
                    else {
                        var workerStats = new List<QueueStats>();
                        for (int i = 0; i < workers.Count; i++) {
                            var stats = await workers[i].GetQueueStatsAsync();
                            if (_logger.IsEnabled(LogLevel.Information))
                                _logger.LogInformation("Worker#{Id} Working: {Working} Completed: {Completed} Abandoned: {Abandoned} Error: {Errors} Deadletter: {Deadletter}", i, stats.Working, stats.Completed, stats.Abandoned, stats.Errors, stats.Deadletter);
                            workerStats.Add(stats);
                        }

                        Assert.Equal(info.CompletedCount, workerStats.Sum(s => s.Completed));
                        Assert.Equal(info.ErrorCount, workerStats.Sum(s => s.Errors));
                        Assert.Equal(info.AbandonCount, workerStats.Sum(s => s.Abandoned) - info.ErrorCount);
                        Assert.Equal(info.AbandonCount + workerStats.Sum(s => s.Errors), (workerStats.LastOrDefault()?.Deadletter ?? 0));
                    }
                }
                finally {
                    foreach (var q in workers)
                        await CleanupQueueAsync(q);
                }
            }
            finally {
                await CleanupQueueAsync(queue);
            }
        }

        public virtual async Task CanDelayRetryAsync() {
            var queue = GetQueue(workItemTimeout: TimeSpan.FromMilliseconds(500), retryDelay: TimeSpan.FromSeconds(1));
            if (queue == null)
                return;

            try {
                await queue.DeleteQueueAsync();
                await AssertEmptyQueueAsync(queue);

                await queue.EnqueueAsync(new SimpleWorkItem {
                    Data = "Hello"
                });

                var workItem = await queue.DequeueAsync(TimeSpan.Zero);
                Assert.NotNull(workItem);
                Assert.Equal("Hello", workItem.Value.Data);

                var startTime = SystemClock.UtcNow;
                await workItem.AbandonAsync();
                Assert.Equal(1, (await queue.GetQueueStatsAsync()).Abandoned);

                workItem = await queue.DequeueAsync(TimeSpan.FromSeconds(5));
                var elapsed = SystemClock.UtcNow.Subtract(startTime);
                if (_logger.IsEnabled(LogLevel.Trace)) _logger.LogTrace("Time {Elapsed}", elapsed);
                Assert.NotNull(workItem);
                Assert.True(elapsed > TimeSpan.FromSeconds(.95));
                await workItem.CompleteAsync();
                Assert.Equal(0, (await queue.GetQueueStatsAsync()).Queued);
            }
            finally {
                await CleanupQueueAsync(queue);
            }
        }

        public virtual async Task CanRunWorkItemWithMetricsAsync() {
            int completedCount = 0;

            using (var metrics = new InMemoryMetricsClient(new InMemoryMetricsClientOptions { Buffered = false, LoggerFactory = Log })) {
                var behavior = new MetricsQueueBehavior<WorkItemData>(metrics, "metric", TimeSpan.FromMilliseconds(100), loggerFactory: Log);
                var options = new InMemoryQueueOptions<WorkItemData> { Behaviors = new[] { behavior }, LoggerFactory = Log };
                using (var queue = new InMemoryQueue<WorkItemData>(options)) {
                    Task Handler(object sender, CompletedEventArgs<WorkItemData> e) {
                        completedCount++;
                        return Task.CompletedTask;
                    }

                    using (queue.Completed.AddHandler(Handler)) {
                        _logger.LogTrace("Before enqueue");
                        await queue.EnqueueAsync(new SimpleWorkItem { Id = 1, Data = "Testing" });
                        await queue.EnqueueAsync(new SimpleWorkItem { Id = 2, Data = "Testing" });
                        await queue.EnqueueAsync(new SimpleWorkItem { Id = 3, Data = "Testing" });

                        await SystemClock.SleepAsync(100);

                        _logger.LogTrace("Before dequeue");
                        var item = await queue.DequeueAsync();
                        await item.CompleteAsync();

                        item = await queue.DequeueAsync();
                        await item.CompleteAsync();

                        item = await queue.DequeueAsync();
                        await item.AbandonAsync();

                        _logger.LogTrace("Before asserts");
                        Assert.Equal(2, completedCount);

                        await SystemClock.SleepAsync(100); // flush metrics queue behaviors
                        await metrics.FlushAsync();
                        Assert.InRange((await metrics.GetGaugeStatsAsync("metric.workitemdata.count")).Max, 1, 3);
                        Assert.InRange((await metrics.GetGaugeStatsAsync("metric.workitemdata.working")).Max, 0, 1);

                        Assert.Equal(3, await metrics.GetCounterCountAsync("metric.workitemdata.simple.enqueued"));
                        Assert.Equal(3, await metrics.GetCounterCountAsync("metric.workitemdata.enqueued"));

                        Assert.Equal(3, await metrics.GetCounterCountAsync("metric.workitemdata.simple.dequeued"));
                        Assert.Equal(3, await metrics.GetCounterCountAsync("metric.workitemdata.dequeued"));

                        Assert.Equal(2, await metrics.GetCounterCountAsync("metric.workitemdata.simple.completed"));
                        Assert.Equal(2, await metrics.GetCounterCountAsync("metric.workitemdata.completed"));

                        Assert.Equal(1, await metrics.GetCounterCountAsync("metric.workitemdata.simple.abandoned"));
                        Assert.Equal(1, await metrics.GetCounterCountAsync("metric.workitemdata.abandoned"));

                        var queueTiming = await metrics.GetTimerStatsAsync("metric.workitemdata.simple.queuetime");
                        Assert.Equal(3, queueTiming.Count);
                        queueTiming = await metrics.GetTimerStatsAsync("metric.workitemdata.queuetime");
                        Assert.Equal(3, queueTiming.Count);

                        var processTiming = await metrics.GetTimerStatsAsync("metric.workitemdata.simple.processtime");
                        Assert.Equal(3, processTiming.Count);
                        processTiming = await metrics.GetTimerStatsAsync("metric.workitemdata.processtime");
                        Assert.Equal(3, processTiming.Count);

                        var queueStats = await metrics.GetQueueStatsAsync("metric.workitemdata");
                        Assert.Equal(3, queueStats.Enqueued.Count);
                        Assert.Equal(3, queueStats.Dequeued.Count);
                        Assert.Equal(2, queueStats.Completed.Count);
                        Assert.Equal(1, queueStats.Abandoned.Count);
                        Assert.InRange(queueStats.Count.Max, 1, 3);
                        Assert.InRange(queueStats.Working.Max, 0, 1);

                        var subQueueStats = await metrics.GetQueueStatsAsync("metric.workitemdata", "simple");
                        Assert.Equal(3, subQueueStats.Enqueued.Count);
                        Assert.Equal(3, subQueueStats.Dequeued.Count);
                        Assert.Equal(2, subQueueStats.Completed.Count);
                        Assert.Equal(1, subQueueStats.Abandoned.Count);
                    }
                }
            }
        }

        public virtual async Task CanRenewLockAsync() {
            Log.SetLogLevel<InMemoryQueue<SimpleWorkItem>>(LogLevel.Trace);

            // Need large value to reproduce this test
            var workItemTimeout = TimeSpan.FromSeconds(1);
            // Slightly shorter than the timeout to ensure we haven't lost the lock
            var renewWait = TimeSpan.FromSeconds(workItemTimeout.TotalSeconds * .25d);

            var queue = GetQueue(retryDelay: TimeSpan.Zero, workItemTimeout: workItemTimeout);
            if (queue == null)
                return;

            try {
                await queue.DeleteQueueAsync();
                await AssertEmptyQueueAsync(queue);

                await queue.EnqueueAsync(new SimpleWorkItem {
                    Data = "Hello"
                });
                var entry = await queue.DequeueAsync(TimeSpan.Zero);
                Assert.NotNull(entry);
                Assert.Equal("Hello", entry.Value.Data);

                if (_logger.IsEnabled(LogLevel.Trace)) _logger.LogTrace("Waiting for {RenewWait:g} before renewing lock", renewWait);
                await SystemClock.SleepAsync(renewWait);
                _logger.LogTrace("Renewing lock");
                await entry.RenewLockAsync();
                if (_logger.IsEnabled(LogLevel.Trace)) _logger.LogTrace("Waiting for {RenewWait:g} to see if lock was renewed", renewWait);
                await SystemClock.SleepAsync(renewWait);

                // We shouldn't get another item here if RenewLock works.
                if (_logger.IsEnabled(LogLevel.Trace)) _logger.LogTrace("Attempting to dequeue item that shouldn't exist");
                var nullWorkItem = await queue.DequeueAsync(TimeSpan.Zero);
                Assert.Null(nullWorkItem);
                await entry.CompleteAsync();
                Assert.Equal(0, (await queue.GetQueueStatsAsync()).Queued);
            }
            finally {
                await CleanupQueueAsync(queue);
            }
        }

        public virtual async Task CanAbandonQueueEntryOnceAsync() {
            var queue = GetQueue();
            if (queue == null)
                return;

            try {
                await queue.DeleteQueueAsync();
                await AssertEmptyQueueAsync(queue);

                await queue.EnqueueAsync(new SimpleWorkItem { Data = "Hello" });
                Assert.Equal(1, (await queue.GetQueueStatsAsync()).Enqueued);

                var workItem = await queue.DequeueAsync(TimeSpan.Zero);
                Assert.NotNull(workItem);
                Assert.Equal("Hello", workItem.Value.Data);
                Assert.Equal(1, (await queue.GetQueueStatsAsync()).Dequeued);

                await workItem.AbandonAsync();
                Assert.True(workItem.IsAbandoned);
                Assert.False(workItem.IsCompleted);
                await Assert.ThrowsAnyAsync<Exception>(() => workItem.AbandonAsync());
                await Assert.ThrowsAnyAsync<Exception>(() => workItem.CompleteAsync());
                await Assert.ThrowsAnyAsync<Exception>(() => workItem.CompleteAsync());

                var stats = await queue.GetQueueStatsAsync();
                Assert.Equal(1, stats.Abandoned);
                Assert.Equal(0, stats.Completed);
                Assert.Equal(0, stats.Deadletter);
                Assert.Equal(1, stats.Dequeued);
                Assert.Equal(1, stats.Enqueued);
                Assert.Equal(0, stats.Errors);
                Assert.InRange(stats.Queued, 0, 1);
                Assert.Equal(0, stats.Timeouts);
                Assert.Equal(0, stats.Working);

                if (workItem is QueueEntry<SimpleWorkItem> queueEntry)
                    Assert.Equal(1, queueEntry.Attempts);

                await queue.EnqueueAsync(new SimpleWorkItem { Data = "Hello" });
                workItem = await queue.DequeueAsync(TimeSpan.Zero);

                await queue.AbandonAsync(workItem);
                Assert.True(workItem.IsAbandoned);
                Assert.False(workItem.IsCompleted);
                await Assert.ThrowsAnyAsync<Exception>(() => workItem.CompleteAsync());
                await Assert.ThrowsAnyAsync<Exception>(() => workItem.AbandonAsync());
                await Assert.ThrowsAnyAsync<Exception>(() => queue.AbandonAsync(workItem));
                await Assert.ThrowsAnyAsync<Exception>(() => queue.CompleteAsync(workItem));
            }
            finally {
                await CleanupQueueAsync(queue);
            }
        }

        public virtual async Task CanCompleteQueueEntryOnceAsync() {
            var queue = GetQueue();
            if (queue == null)
                return;

            try {
                await queue.DeleteQueueAsync();
                await queue.EnqueueAsync(new SimpleWorkItem { Data = "Hello" });

                Assert.Equal(1, (await queue.GetQueueStatsAsync()).Enqueued);

                var workItem = await queue.DequeueAsync(TimeSpan.Zero);
                Assert.NotNull(workItem);
                Assert.Equal("Hello", workItem.Value.Data);
                Assert.Equal(1, (await queue.GetQueueStatsAsync()).Dequeued);

                await workItem.CompleteAsync();
                await Assert.ThrowsAnyAsync<Exception>(() => workItem.CompleteAsync());
                await Assert.ThrowsAnyAsync<Exception>(() => workItem.AbandonAsync());
                await Assert.ThrowsAnyAsync<Exception>(() => workItem.AbandonAsync());
                var stats = await queue.GetQueueStatsAsync();
                Assert.Equal(0, stats.Abandoned);
                Assert.Equal(1, stats.Completed);
                Assert.Equal(0, stats.Deadletter);
                Assert.Equal(1, stats.Dequeued);
                Assert.Equal(1, stats.Enqueued);
                Assert.Equal(0, stats.Errors);
                Assert.Equal(0, stats.Queued);
                Assert.Equal(0, stats.Timeouts);
                Assert.Equal(0, stats.Working);

                if (workItem is QueueEntry<SimpleWorkItem> queueEntry)
                    Assert.Equal(1, queueEntry.Attempts);
            }
            finally {
                await CleanupQueueAsync(queue);
            }
        }

        public virtual async Task CanDequeueWithLockingAsync() {
            using (var cache = new InMemoryCacheClient(new InMemoryCacheClientOptions { LoggerFactory = Log })) {
                using (var messageBus = new InMemoryMessageBus(new InMemoryMessageBusOptions { LoggerFactory = Log })) {
                    var distributedLock = new CacheLockProvider(cache, messageBus, Log);
                    await CanDequeueWithLockingImpAsync(distributedLock);
                }
            }
        }

        protected async Task CanDequeueWithLockingImpAsync(CacheLockProvider distributedLock) {
            var queue = GetQueue(retryDelay: TimeSpan.Zero, retries: 0);
            if (queue == null)
                return;

            try {
                await queue.DeleteQueueAsync();
                await AssertEmptyQueueAsync(queue);

                Log.MinimumLevel = LogLevel.Trace;
                using (var metrics = new InMemoryMetricsClient(new InMemoryMetricsClientOptions { Buffered = false, LoggerFactory = Log })) {
                    queue.AttachBehavior(new MetricsQueueBehavior<SimpleWorkItem>(metrics, loggerFactory: Log));

                    var resetEvent = new AsyncAutoResetEvent();
                    await queue.StartWorkingAsync(async w => {
                        _logger.LogInformation("Acquiring distributed lock in work item");
                        var l = await distributedLock.AcquireAsync("test");
                        Assert.NotNull(l);
                        _logger.LogInformation("Acquired distributed lock");
                        await SystemClock.SleepAsync(TimeSpan.FromMilliseconds(250));
                        await l.ReleaseAsync();
                        _logger.LogInformation("Released distributed lock");

                        await w.CompleteAsync();
                        resetEvent.Set();
                    });

                    await queue.EnqueueAsync(new SimpleWorkItem { Data = "Hello" });
                    await resetEvent.WaitAsync(TimeSpan.FromSeconds(5));

                    await SystemClock.SleepAsync(1);
                    var stats = await queue.GetQueueStatsAsync();
                    _logger.LogInformation("Completed: {Completed} Errors: {Errors} Deadletter: {Deadletter} Working: {Working} ", stats.Completed, stats.Errors, stats.Deadletter, stats.Working);
                    Assert.Equal(1, stats.Completed);
                }
            }
            finally {
                await CleanupQueueAsync(queue);
            }
        }

        public virtual async Task CanHaveMultipleQueueInstancesWithLockingAsync() {
            using (var cache = new InMemoryCacheClient(new InMemoryCacheClientOptions { LoggerFactory = Log })) {
                using (var messageBus = new InMemoryMessageBus(new InMemoryMessageBusOptions { LoggerFactory = Log })) {
                    var distributedLock = new CacheLockProvider(cache, messageBus, Log);
                    await CanHaveMultipleQueueInstancesWithLockingImplAsync(distributedLock);
                }
            }
        }

        protected async Task CanHaveMultipleQueueInstancesWithLockingImplAsync(CacheLockProvider distributedLock) {
            var queue = GetQueue(retries: 0, retryDelay: TimeSpan.Zero);
            if (queue == null)
                return;

            try {
                await queue.DeleteQueueAsync();
                await AssertEmptyQueueAsync(queue);

                const int workItemCount = 16;
                const int workerCount = 4;
                var countdown = new AsyncCountdownEvent(workItemCount);
                var info = new WorkInfo();
                var workers = new List<IQueue<SimpleWorkItem>> { queue };

                try {
                    for (int i = 0; i < workerCount; i++) {
                        var q = GetQueue(retries: 0, retryDelay: TimeSpan.Zero);
                        int instanceCount = i;
                        await q.StartWorkingAsync(async w => {
                            if (_logger.IsEnabled(LogLevel.Information))
                                _logger.LogInformation("[{Instance}] Acquiring distributed lock in work item: {Id}", instanceCount, w.Id);
                            var l = await distributedLock.AcquireAsync("test");
                            Assert.NotNull(l);
                            if (_logger.IsEnabled(LogLevel.Information))
                                _logger.LogInformation("[{Instance}] Acquired distributed lock: {Id}", instanceCount, w.Id);
                            await SystemClock.SleepAsync(TimeSpan.FromMilliseconds(50));
                            await l.ReleaseAsync();
                            if (_logger.IsEnabled(LogLevel.Information))
                                _logger.LogInformation("[{Instance}] Released distributed lock: {Id}", instanceCount, w.Id);

                            await w.CompleteAsync();
                            info.IncrementCompletedCount();
                            countdown.Signal();
                            if (_logger.IsEnabled(LogLevel.Information))
                                _logger.LogInformation("[{Instance}] Signaled countdown: {Id}", instanceCount, w.Id);
                        });
                        workers.Add(q);
                    }

                    await Run.InParallelAsync(workItemCount, async i => {
                        string id = await queue.EnqueueAsync(new SimpleWorkItem {
                            Data = "Hello",
                            Id = i
                        });
                        if (_logger.IsEnabled(LogLevel.Trace)) _logger.LogTrace("Enqueued Index: {Instance} Id: {Id}", i, id);
                    });

                    await countdown.WaitAsync(TimeSpan.FromSeconds(5));
                    await SystemClock.SleepAsync(50);
                    if (_logger.IsEnabled(LogLevel.Trace)) _logger.LogTrace("Completed: {Completed} Abandoned: {Abandoned} Error: {Errors}", info.CompletedCount, info.AbandonCount, info.ErrorCount);

                    if (_logger.IsEnabled(LogLevel.Information))
                        _logger.LogInformation("Work Info Stats: Completed: {Completed} Abandoned: {Abandoned} Error: {Errors}", info.CompletedCount, info.AbandonCount, info.ErrorCount);
                    Assert.Equal(workItemCount, info.CompletedCount + info.AbandonCount + info.ErrorCount);

                    // In memory queue doesn't share state.
                    if (queue.GetType() == typeof(InMemoryQueue<SimpleWorkItem>)) {
                        var stats = await queue.GetQueueStatsAsync();
                        Assert.Equal(info.CompletedCount, stats.Completed);
                    }
                    else {
                        var workerStats = new List<QueueStats>();
                        for (int i = 0; i < workers.Count; i++) {
                            var stats = await workers[i].GetQueueStatsAsync();
                            if (_logger.IsEnabled(LogLevel.Information))
                                _logger.LogInformation("Worker#{Id} Working: {Working} Completed: {Completed} Abandoned: {Abandoned} Error: {Errors} Deadletter: {Deadletter}", i, stats.Working, stats.Completed, stats.Abandoned, stats.Errors, stats.Deadletter);
                            workerStats.Add(stats);
                        }

                        Assert.Equal(info.CompletedCount, workerStats.Sum(s => s.Completed));
                    }
                }
                finally {
                    foreach (var q in workers)
                        await CleanupQueueAsync(q);
                }
            }
            finally {
                await CleanupQueueAsync(queue);
            }
        }

        protected async Task DoWorkAsync(IQueueEntry<SimpleWorkItem> w, AsyncCountdownEvent countdown, WorkInfo info) {
            if (_logger.IsEnabled(LogLevel.Trace)) _logger.LogTrace("Starting: {Id}", w.Value.Id);
            Assert.Equal("Hello", w.Value.Data);

            try {
                // randomly complete, abandon or blowup.
                if (RandomData.GetBool()) {
                    if (_logger.IsEnabled(LogLevel.Trace)) _logger.LogTrace("Completing: {Id}", w.Value.Id);
                    await w.CompleteAsync();
                    info.IncrementCompletedCount();
                }
                else if (RandomData.GetBool()) {
                    if (_logger.IsEnabled(LogLevel.Trace)) _logger.LogTrace("Abandoning: {Id}", w.Value.Id);
                    await w.AbandonAsync();
                    info.IncrementAbandonCount();
                }
                else {
                    if (_logger.IsEnabled(LogLevel.Trace)) _logger.LogTrace("Erroring: {Id}", w.Value.Id);
                    info.IncrementErrorCount();
                    throw new Exception();
                }
            }
            finally {
                if (_logger.IsEnabled(LogLevel.Trace)) _logger.LogTrace("Signal {CurrentCount}", countdown.CurrentCount);
                countdown.Signal();
            }
        }

        private async Task AssertEmptyQueueAsync(IQueue<SimpleWorkItem> queue) {
            var stats = await queue.GetQueueStatsAsync();
            Assert.Equal(0, stats.Abandoned);
            Assert.Equal(0, stats.Completed);
            Assert.Equal(0, stats.Deadletter);
            Assert.Equal(0, stats.Dequeued);
            Assert.Equal(0, stats.Enqueued);
            Assert.Equal(0, stats.Errors);
            Assert.Equal(0, stats.Queued);
            Assert.Equal(0, stats.Timeouts);
            Assert.Equal(0, stats.Working);
        }

        public virtual async Task MaintainJobNotAbandon_NotWorkTimeOutEntry() {
            var queue = GetQueue(retries: 0, workItemTimeout: TimeSpan.FromMilliseconds(100), retryDelay: TimeSpan.Zero);
            if (queue == null)
                return;
            try {
                await queue.DeleteQueueAsync();
                await AssertEmptyQueueAsync(queue);
                queue.EnqueueAsync(new SimpleWorkItem {
                    Data = "Hello World",
                    Id = 1
                });
                queue.EnqueueAsync(new SimpleWorkItem {
                    Data = "Hello World",
                    Id = 2
                });

                var dequeuedQueueItem = Assert.IsType<QueueEntry<SimpleWorkItem>>(await queue.DequeueAsync());
                Assert.NotNull(dequeuedQueueItem.Value);
                // The first dequeued item works for 60 milliseconds less than work timeout(100 milliseconds).
                await SystemClock.SleepAsync(60);
                await dequeuedQueueItem.CompleteAsync();
                Assert.True(dequeuedQueueItem.IsCompleted);
                Assert.False(dequeuedQueueItem.IsAbandoned);

                dequeuedQueueItem = Assert.IsType<QueueEntry<SimpleWorkItem>>(await queue.DequeueAsync());
                Assert.NotNull(dequeuedQueueItem.Value);
                // The second dequeued item works for 60 milliseconds less than work timeout(100 milliseconds).
                await SystemClock.SleepAsync(60);
                await dequeuedQueueItem.CompleteAsync();
                Assert.True(dequeuedQueueItem.IsCompleted);
                Assert.False(dequeuedQueueItem.IsAbandoned);

                var stats = await queue.GetQueueStatsAsync();
                Assert.Equal(0, stats.Working);
                Assert.Equal(0, stats.Abandoned);
                Assert.Equal(2, stats.Completed);
            }
            finally {
                await CleanupQueueAsync(queue);
            }
        }

        public virtual void Dispose() {
            var queue = GetQueue();
            if (queue == null)
                return;

            using (queue) {
                queue.DeleteQueueAsync().GetAwaiter().GetResult();
            }
        }
    }

    public class WorkInfo {
        private int _abandonCount;
        private int _errorCount;
        private int _completedCount;

        public int AbandonCount => _abandonCount;
        public int ErrorCount => _errorCount;
        public int CompletedCount => _completedCount;

        public void IncrementAbandonCount() {
            Interlocked.Increment(ref _abandonCount);
        }

        public void IncrementErrorCount() {
            Interlocked.Increment(ref _errorCount);
        }

        public void IncrementCompletedCount() {
            Interlocked.Increment(ref _completedCount);
        }
    }
}<|MERGE_RESOLUTION|>--- conflicted
+++ resolved
@@ -1,4 +1,4 @@
-﻿using Exceptionless;
+using Exceptionless;
 using Foundatio.AsyncEx;
 using Foundatio.Caching;
 using Foundatio.Jobs;
@@ -79,21 +79,61 @@
             }
         }
 
-<<<<<<< HEAD
+        public virtual async Task CanDiscardDuplicateQueueEntriesAsync() {
+            var queue = GetQueue();
+            if (queue == null)
+                return;
+
+            try {
+                await queue.DeleteQueueAsync();
+                await AssertEmptyQueueAsync(queue);
+                queue.AttachBehavior(new DuplicateDetectionQueueBehavior<SimpleWorkItem>(new InMemoryCacheClient(), Log));
+                
+                await queue.EnqueueAsync(new SimpleWorkItem {
+                    Data = "Hello",
+                    UniqueIdentifier = "123"
+                });
+                Assert.Equal(1, (await queue.GetQueueStatsAsync()).Enqueued);
+
+                await queue.EnqueueAsync(new SimpleWorkItem {
+                    Data = "Hello",
+                    UniqueIdentifier = "123"
+                });
+                Assert.Equal(1, (await queue.GetQueueStatsAsync()).Enqueued);
+                
+                var workItem = await queue.DequeueAsync(TimeSpan.Zero);
+                Assert.NotNull(workItem);
+                Assert.Equal("Hello", workItem.Value.Data);
+                Assert.Equal(1, (await queue.GetQueueStatsAsync()).Dequeued);
+
+                await queue.EnqueueAsync(new SimpleWorkItem {
+                    Data = "Hello",
+                    UniqueIdentifier = "123"
+                });
+                Assert.Equal(2, (await queue.GetQueueStatsAsync()).Enqueued);
+
+                await workItem.CompleteAsync();
+                Assert.False(workItem.IsAbandoned);
+                Assert.True(workItem.IsCompleted);
+                var stats = await queue.GetQueueStatsAsync();
+                Assert.Equal(1, stats.Completed);
+                Assert.Equal(1, stats.Queued);
+
+            }
+            finally {
+                await CleanupQueueAsync(queue);
+            }
+        }
+
         public virtual async Task CheckRetryCountAsync() {
             var retryCount = 4;
             var queue = GetQueue(retryCount, null, TimeSpan.FromSeconds(1));
-=======
-        public virtual async Task CanDiscardDuplicateQueueEntriesAsync() {
-            var queue = GetQueue();
->>>>>>> d8b88511
-            if (queue == null)
-                return;
-
-            try {
-                await queue.DeleteQueueAsync();
-                await AssertEmptyQueueAsync(queue);
-<<<<<<< HEAD
+            if (queue == null)
+                return;
+
+            try {
+                await queue.DeleteQueueAsync();
+                await AssertEmptyQueueAsync(queue);
 
                 //var resetEvent = new AsyncManualResetEvent(false);
                 int attempts = 0;
@@ -163,42 +203,6 @@
                 Assert.Equal(retryCount + 1, stats.Dequeued);
                 Assert.Equal(retryCount + 1, stats.Abandoned);
             } finally {
-=======
-                queue.AttachBehavior(new DuplicateDetectionQueueBehavior<SimpleWorkItem>(new InMemoryCacheClient(), Log));
-                
-                await queue.EnqueueAsync(new SimpleWorkItem {
-                    Data = "Hello",
-                    UniqueIdentifier = "123"
-                });
-                Assert.Equal(1, (await queue.GetQueueStatsAsync()).Enqueued);
-
-                await queue.EnqueueAsync(new SimpleWorkItem {
-                    Data = "Hello",
-                    UniqueIdentifier = "123"
-                });
-                Assert.Equal(1, (await queue.GetQueueStatsAsync()).Enqueued);
-                
-                var workItem = await queue.DequeueAsync(TimeSpan.Zero);
-                Assert.NotNull(workItem);
-                Assert.Equal("Hello", workItem.Value.Data);
-                Assert.Equal(1, (await queue.GetQueueStatsAsync()).Dequeued);
-
-                await queue.EnqueueAsync(new SimpleWorkItem {
-                    Data = "Hello",
-                    UniqueIdentifier = "123"
-                });
-                Assert.Equal(2, (await queue.GetQueueStatsAsync()).Enqueued);
-
-                await workItem.CompleteAsync();
-                Assert.False(workItem.IsAbandoned);
-                Assert.True(workItem.IsCompleted);
-                var stats = await queue.GetQueueStatsAsync();
-                Assert.Equal(1, stats.Completed);
-                Assert.Equal(1, stats.Queued);
-
-            }
-            finally {
->>>>>>> d8b88511
                 await CleanupQueueAsync(queue);
             }
         }
