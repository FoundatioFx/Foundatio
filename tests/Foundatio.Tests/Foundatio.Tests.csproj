--- conflicted
+++ resolved
@@ -1,10 +1,6 @@
 ﻿<Project Sdk="Microsoft.NET.Sdk">
   <PropertyGroup>
-<<<<<<< HEAD
-    <TargetFrameworks>netcoreapp2.2</TargetFrameworks>
-=======
     <TargetFramework>netcoreapp2.2</TargetFramework>
->>>>>>> cb084af4
     <IsPackable>False</IsPackable>
   </PropertyGroup>
   <ItemGroup>
