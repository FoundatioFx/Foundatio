﻿using System;
using System.Threading.Tasks;
using Foundatio.Messaging;
using Foundatio.Tests.Messaging;
using Xunit;
using Xunit.Abstractions;

namespace Foundatio.RabbitMQ.Tests.Messaging {
    public class RabbitMqMessageBusTests : MessageBusTestBase {
        public RabbitMqMessageBusTests(ITestOutputHelper output) : base(output) { }

        protected override IMessageBus GetMessageBus() {
<<<<<<< HEAD
            if (_messageBus != null)
                return _messageBus;

            _messageBus = new RabbitMQMessageBus("guest", "guest", "FoundatioExchangeFanout", "FoundatioExchangeFanoutQueue");
            return _messageBus;
=======
            return new RabbitMQMessageBus("guest", "guest", "FoundatioQueue", "FoundatioQueueRoutingKey", "FoundatioExchange", true, true,
                false, false, null, TimeSpan.FromMilliseconds(50), loggerFactory: Log);
>>>>>>> 8750265b
        }

        [Fact]
        public override Task CanSendMessage() {
            return base.CanSendMessage();
        }

        [Fact]
        public override Task CanHandleNullMessage() {
            return base.CanHandleNullMessage();
        }

        [Fact]
        public override Task CanSendDerivedMessage() {
            return base.CanSendDerivedMessage();
        }

        [Fact]
        public override Task CanSendDelayedMessage() {
            return base.CanSendDelayedMessage();
        }

        [Fact]
        public override Task CanSendMessageToMultipleSubscribers() {
            return base.CanSendMessageToMultipleSubscribers();
        }

        [Fact]
        public override Task CanTolerateSubscriberFailure() {
            return base.CanTolerateSubscriberFailure();
        }

        [Fact]
        public override Task WillOnlyReceiveSubscribedMessageType() {
            return base.WillOnlyReceiveSubscribedMessageType();
        }

        [Fact]
        public override Task WillReceiveDerivedMessageTypes() {
            return base.WillReceiveDerivedMessageTypes();
        }

        [Fact]
        public override Task CanSubscribeToAllMessageTypes() {
            return base.CanSubscribeToAllMessageTypes();
        }

        [Fact]
        public override Task CanCancelSubscription() {
            return base.CanCancelSubscription();
        }

        [Fact]
        public override Task WontKeepMessagesWithNoSubscribers() {
            return base.WontKeepMessagesWithNoSubscribers();
        }

        [Fact(Skip = "TODO: Ensure this is not broken")]
        public override Task CanReceiveFromMultipleSubscribers() {
            return base.CanReceiveFromMultipleSubscribers();
        }

        [Fact]
        public override void CanDisposeWithNoSubscribersOrPublishers() {
            base.CanDisposeWithNoSubscribersOrPublishers();
        }
    }
}<|MERGE_RESOLUTION|>--- conflicted
+++ resolved
@@ -10,16 +10,7 @@
         public RabbitMqMessageBusTests(ITestOutputHelper output) : base(output) { }
 
         protected override IMessageBus GetMessageBus() {
-<<<<<<< HEAD
-            if (_messageBus != null)
-                return _messageBus;
-
-            _messageBus = new RabbitMQMessageBus("guest", "guest", "FoundatioExchangeFanout", "FoundatioExchangeFanoutQueue");
-            return _messageBus;
-=======
-            return new RabbitMQMessageBus("guest", "guest", "FoundatioQueue", "FoundatioQueueRoutingKey", "FoundatioExchange", true, true,
-                false, false, null, TimeSpan.FromMilliseconds(50), loggerFactory: Log);
->>>>>>> 8750265b
+            return new RabbitMQMessageBus("guest", "guest", "FoundatioExchangeFanout", "FoundatioExchangeFanoutQueue");
         }
 
         [Fact]
@@ -77,7 +68,7 @@
             return base.WontKeepMessagesWithNoSubscribers();
         }
 
-        [Fact(Skip = "TODO: Ensure this is not broken")]
+        [Fact(Skip = "TODO: Each subscriber needs to have message bus instance with different queue names")]
         public override Task CanReceiveFromMultipleSubscribers() {
             return base.CanReceiveFromMultipleSubscribers();
         }
