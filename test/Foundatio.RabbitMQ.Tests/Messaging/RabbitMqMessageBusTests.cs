--- conflicted
+++ resolved
@@ -10,11 +10,7 @@
         public RabbitMqMessageBusTests(ITestOutputHelper output) : base(output) { }
 
         protected override IMessageBus GetMessageBus() {
-<<<<<<< HEAD
-            return new RabbitMQMessageBus("guest", "guest", "FoundatioExchangeFanout", "FoundatioExchangeFanoutQueue");
-=======
             return new RabbitMQMessageBus("amqp://localhost", "FoundatioQueue", "FoundatioQueueRoutingKey", "FoundatioExchange", defaultMessageTimeToLive: TimeSpan.FromMilliseconds(50), loggerFactory: Log);
->>>>>>> 76494fd2
         }
 
         [Fact]
